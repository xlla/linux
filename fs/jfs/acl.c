/*
 *   Copyright (C) International Business Machines  Corp., 2002-2004
 *   Copyright (C) Andreas Gruenbacher, 2001
 *   Copyright (C) Linus Torvalds, 1991, 1992
 *
 *   This program is free software;  you can redistribute it and/or modify
 *   it under the terms of the GNU General Public License as published by
 *   the Free Software Foundation; either version 2 of the License, or
 *   (at your option) any later version.
 *
 *   This program is distributed in the hope that it will be useful,
 *   but WITHOUT ANY WARRANTY;  without even the implied warranty of
 *   MERCHANTABILITY or FITNESS FOR A PARTICULAR PURPOSE.  See
 *   the GNU General Public License for more details.
 *
 *   You should have received a copy of the GNU General Public License
 *   along with this program;  if not, write to the Free Software
 *   Foundation, Inc., 59 Temple Place, Suite 330, Boston, MA 02111-1307 USA
 */

#include <linux/sched.h>
#include <linux/fs.h>
#include <linux/quotaops.h>
#include <linux/posix_acl_xattr.h>
#include "jfs_incore.h"
#include "jfs_txnmgr.h"
#include "jfs_xattr.h"
#include "jfs_acl.h"

static struct posix_acl *jfs_get_acl(struct inode *inode, int type)
{
	struct posix_acl *acl;
	char *ea_name;
	int size;
	char *value = NULL;

	acl = get_cached_acl(inode, type);
	if (acl != ACL_NOT_CACHED)
		return acl;

	switch(type) {
		case ACL_TYPE_ACCESS:
			ea_name = POSIX_ACL_XATTR_ACCESS;
			break;
		case ACL_TYPE_DEFAULT:
			ea_name = POSIX_ACL_XATTR_DEFAULT;
			break;
		default:
			return ERR_PTR(-EINVAL);
	}

	size = __jfs_getxattr(inode, ea_name, NULL, 0);

	if (size > 0) {
		value = kmalloc(size, GFP_KERNEL);
		if (!value)
			return ERR_PTR(-ENOMEM);
		size = __jfs_getxattr(inode, ea_name, value, size);
	}

	if (size < 0) {
		if (size == -ENODATA)
			acl = NULL;
		else
			acl = ERR_PTR(size);
	} else {
		acl = posix_acl_from_xattr(value, size);
	}
	kfree(value);
<<<<<<< HEAD
	if (!IS_ERR(acl)) {
		set_cached_acl(inode, type, acl);
		posix_acl_release(acl);
	}
=======
	if (!IS_ERR(acl))
		set_cached_acl(inode, type, acl);
>>>>>>> 80ffb3cc
	return acl;
}

static int jfs_set_acl(tid_t tid, struct inode *inode, int type,
		       struct posix_acl *acl)
{
	char *ea_name;
	int rc;
	int size = 0;
	char *value = NULL;

	if (S_ISLNK(inode->i_mode))
		return -EOPNOTSUPP;

	switch(type) {
		case ACL_TYPE_ACCESS:
			ea_name = POSIX_ACL_XATTR_ACCESS;
			break;
		case ACL_TYPE_DEFAULT:
			ea_name = POSIX_ACL_XATTR_DEFAULT;
			if (!S_ISDIR(inode->i_mode))
				return acl ? -EACCES : 0;
			break;
		default:
			return -EINVAL;
	}
	if (acl) {
		size = posix_acl_xattr_size(acl->a_count);
		value = kmalloc(size, GFP_KERNEL);
		if (!value)
			return -ENOMEM;
		rc = posix_acl_to_xattr(acl, value, size);
		if (rc < 0)
			goto out;
	}
	rc = __jfs_setxattr(tid, inode, ea_name, value, size, 0);
out:
	kfree(value);

	if (!rc)
		set_cached_acl(inode, type, acl);

	return rc;
}

static int jfs_check_acl(struct inode *inode, int mask)
{
	struct posix_acl *acl = jfs_get_acl(inode, ACL_TYPE_ACCESS);

	if (IS_ERR(acl))
		return PTR_ERR(acl);
	if (acl) {
		int error = posix_acl_permission(inode, acl, mask);
		posix_acl_release(acl);
		return error;
	}

	return -EAGAIN;
}

int jfs_permission(struct inode *inode, int mask)
{
	return generic_permission(inode, mask, jfs_check_acl);
}

int jfs_init_acl(tid_t tid, struct inode *inode, struct inode *dir)
{
	struct posix_acl *acl = NULL;
	struct posix_acl *clone;
	mode_t mode;
	int rc = 0;

	if (S_ISLNK(inode->i_mode))
		return 0;

	acl = jfs_get_acl(dir, ACL_TYPE_DEFAULT);
	if (IS_ERR(acl))
		return PTR_ERR(acl);

	if (acl) {
		if (S_ISDIR(inode->i_mode)) {
			rc = jfs_set_acl(tid, inode, ACL_TYPE_DEFAULT, acl);
			if (rc)
				goto cleanup;
		}
		clone = posix_acl_clone(acl, GFP_KERNEL);
		if (!clone) {
			rc = -ENOMEM;
			goto cleanup;
		}
		mode = inode->i_mode;
		rc = posix_acl_create_masq(clone, &mode);
		if (rc >= 0) {
			inode->i_mode = mode;
			if (rc > 0)
				rc = jfs_set_acl(tid, inode, ACL_TYPE_ACCESS,
						 clone);
		}
		posix_acl_release(clone);
cleanup:
		posix_acl_release(acl);
	} else
		inode->i_mode &= ~current_umask();

	JFS_IP(inode)->mode2 = (JFS_IP(inode)->mode2 & 0xffff0000) |
			       inode->i_mode;

	return rc;
}

static int jfs_acl_chmod(struct inode *inode)
{
	struct posix_acl *acl, *clone;
	int rc;

	if (S_ISLNK(inode->i_mode))
		return -EOPNOTSUPP;

	acl = jfs_get_acl(inode, ACL_TYPE_ACCESS);
	if (IS_ERR(acl) || !acl)
		return PTR_ERR(acl);

	clone = posix_acl_clone(acl, GFP_KERNEL);
	posix_acl_release(acl);
	if (!clone)
		return -ENOMEM;

	rc = posix_acl_chmod_masq(clone, inode->i_mode);
	if (!rc) {
		tid_t tid = txBegin(inode->i_sb, 0);
		mutex_lock(&JFS_IP(inode)->commit_mutex);
		rc = jfs_set_acl(tid, inode, ACL_TYPE_ACCESS, clone);
		if (!rc)
			rc = txCommit(tid, 1, &inode, 0);
		txEnd(tid);
		mutex_unlock(&JFS_IP(inode)->commit_mutex);
	}

	posix_acl_release(clone);
	return rc;
}

int jfs_setattr(struct dentry *dentry, struct iattr *iattr)
{
	struct inode *inode = dentry->d_inode;
	int rc;

	rc = inode_change_ok(inode, iattr);
	if (rc)
		return rc;

	if ((iattr->ia_valid & ATTR_UID && iattr->ia_uid != inode->i_uid) ||
	    (iattr->ia_valid & ATTR_GID && iattr->ia_gid != inode->i_gid)) {
		if (vfs_dq_transfer(inode, iattr))
			return -EDQUOT;
	}

	rc = inode_setattr(inode, iattr);

	if (!rc && (iattr->ia_valid & ATTR_MODE))
		rc = jfs_acl_chmod(inode);

	return rc;
}<|MERGE_RESOLUTION|>--- conflicted
+++ resolved
@@ -67,15 +67,8 @@
 		acl = posix_acl_from_xattr(value, size);
 	}
 	kfree(value);
-<<<<<<< HEAD
-	if (!IS_ERR(acl)) {
-		set_cached_acl(inode, type, acl);
-		posix_acl_release(acl);
-	}
-=======
 	if (!IS_ERR(acl))
 		set_cached_acl(inode, type, acl);
->>>>>>> 80ffb3cc
 	return acl;
 }
 
