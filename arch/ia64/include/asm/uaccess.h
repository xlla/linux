#ifndef _ASM_IA64_UACCESS_H
#define _ASM_IA64_UACCESS_H

/*
 * This file defines various macros to transfer memory areas across
 * the user/kernel boundary.  This needs to be done carefully because
 * this code is executed in kernel mode and uses user-specified
 * addresses.  Thus, we need to be careful not to let the user to
 * trick us into accessing kernel memory that would normally be
 * inaccessible.  This code is also fairly performance sensitive,
 * so we want to spend as little time doing safety checks as
 * possible.
 *
 * To make matters a bit more interesting, these macros sometimes also
 * called from within the kernel itself, in which case the address
 * validity check must be skipped.  The get_fs() macro tells us what
 * to do: if get_fs()==USER_DS, checking is performed, if
 * get_fs()==KERNEL_DS, checking is bypassed.
 *
 * Note that even if the memory area specified by the user is in a
 * valid address range, it is still possible that we'll get a page
 * fault while accessing it.  This is handled by filling out an
 * exception handler fixup entry for each instruction that has the
 * potential to fault.  When such a fault occurs, the page fault
 * handler checks to see whether the faulting instruction has a fixup
 * associated and, if so, sets r8 to -EFAULT and clears r9 to 0 and
 * then resumes execution at the continuation point.
 *
 * Based on <asm-alpha/uaccess.h>.
 *
 * Copyright (C) 1998, 1999, 2001-2004 Hewlett-Packard Co
 *	David Mosberger-Tang <davidm@hpl.hp.com>
 */

#include <linux/compiler.h>
#include <linux/errno.h>
#include <linux/sched.h>
#include <linux/page-flags.h>
#include <linux/mm.h>

#include <asm/intrinsics.h>
#include <asm/pgtable.h>
#include <asm/io.h>

/*
 * For historical reasons, the following macros are grossly misnamed:
 */
#define KERNEL_DS	((mm_segment_t) { ~0UL })		/* cf. access_ok() */
#define USER_DS		((mm_segment_t) { TASK_SIZE-1 })	/* cf. access_ok() */

#define VERIFY_READ	0
#define VERIFY_WRITE	1

#define get_ds()  (KERNEL_DS)
#define get_fs()  (current_thread_info()->addr_limit)
#define set_fs(x) (current_thread_info()->addr_limit = (x))

#define segment_eq(a, b)	((a).seg == (b).seg)

/*
 * When accessing user memory, we need to make sure the entire area really is in
 * user-level space.  In order to do this efficiently, we make sure that the page at
 * address TASK_SIZE is never valid.  We also need to make sure that the address doesn't
 * point inside the virtually mapped linear page table.
 */
#define __access_ok(addr, size, segment)						\
({											\
	__chk_user_ptr(addr);								\
	(likely((unsigned long) (addr) <= (segment).seg)				\
	 && ((segment).seg == KERNEL_DS.seg						\
	     || likely(REGION_OFFSET((unsigned long) (addr)) < RGN_MAP_LIMIT)));	\
})
#define access_ok(type, addr, size)	__access_ok((addr), (size), get_fs())

/*
 * These are the main single-value transfer routines.  They automatically
 * use the right size if we just have the right pointer type.
 *
 * Careful to not
 * (a) re-use the arguments for side effects (sizeof/typeof is ok)
 * (b) require any knowledge of processes at this stage
 */
#define put_user(x, ptr)	__put_user_check((__typeof__(*(ptr))) (x), (ptr), sizeof(*(ptr)), get_fs())
#define get_user(x, ptr)	__get_user_check((x), (ptr), sizeof(*(ptr)), get_fs())

/*
 * The "__xxx" versions do not do address space checking, useful when
 * doing multiple accesses to the same area (the programmer has to do the
 * checks by hand with "access_ok()")
 */
#define __put_user(x, ptr)	__put_user_nocheck((__typeof__(*(ptr))) (x), (ptr), sizeof(*(ptr)))
#define __get_user(x, ptr)	__get_user_nocheck((x), (ptr), sizeof(*(ptr)))

extern long __put_user_unaligned_unknown (void);

#define __put_user_unaligned(x, ptr)								\
({												\
	long __ret;										\
	switch (sizeof(*(ptr))) {								\
		case 1: __ret = __put_user((x), (ptr)); break;					\
		case 2: __ret = (__put_user((x), (u8 __user *)(ptr)))				\
			| (__put_user((x) >> 8, ((u8 __user *)(ptr) + 1))); break;		\
		case 4: __ret = (__put_user((x), (u16 __user *)(ptr)))				\
			| (__put_user((x) >> 16, ((u16 __user *)(ptr) + 1))); break;		\
		case 8: __ret = (__put_user((x), (u32 __user *)(ptr)))				\
			| (__put_user((x) >> 32, ((u32 __user *)(ptr) + 1))); break;		\
		default: __ret = __put_user_unaligned_unknown();				\
	}											\
	__ret;											\
})

extern long __get_user_unaligned_unknown (void);

#define __get_user_unaligned(x, ptr)								\
({												\
	long __ret;										\
	switch (sizeof(*(ptr))) {								\
		case 1: __ret = __get_user((x), (ptr)); break;					\
		case 2: __ret = (__get_user((x), (u8 __user *)(ptr)))				\
			| (__get_user((x) >> 8, ((u8 __user *)(ptr) + 1))); break;		\
		case 4: __ret = (__get_user((x), (u16 __user *)(ptr)))				\
			| (__get_user((x) >> 16, ((u16 __user *)(ptr) + 1))); break;		\
		case 8: __ret = (__get_user((x), (u32 __user *)(ptr)))				\
			| (__get_user((x) >> 32, ((u32 __user *)(ptr) + 1))); break;		\
		default: __ret = __get_user_unaligned_unknown();				\
	}											\
	__ret;											\
})

#ifdef ASM_SUPPORTED
  struct __large_struct { unsigned long buf[100]; };
# define __m(x) (*(struct __large_struct __user *)(x))

/* We need to declare the __ex_table section before we can use it in .xdata.  */
asm (".section \"__ex_table\", \"a\"\n\t.previous");

# define __get_user_size(val, addr, n, err)							\
do {												\
	register long __gu_r8 asm ("r8") = 0;							\
	register long __gu_r9 asm ("r9");							\
	asm ("\n[1:]\tld"#n" %0=%2%P2\t// %0 and %1 get overwritten by exception handler\n"	\
	     "\t.xdata4 \"__ex_table\", 1b-., 1f-.+4\n"						\
	     "[1:]"										\
	     : "=r"(__gu_r9), "=r"(__gu_r8) : "m"(__m(addr)), "1"(__gu_r8));			\
	(err) = __gu_r8;									\
	(val) = __gu_r9;									\
} while (0)

/*
 * The "__put_user_size()" macro tells gcc it reads from memory instead of writing it.  This
 * is because they do not write to any memory gcc knows about, so there are no aliasing
 * issues.
 */
# define __put_user_size(val, addr, n, err)							\
do {												\
	register long __pu_r8 asm ("r8") = 0;							\
	asm volatile ("\n[1:]\tst"#n" %1=%r2%P1\t// %0 gets overwritten by exception handler\n"	\
		      "\t.xdata4 \"__ex_table\", 1b-., 1f-.\n"					\
		      "[1:]"									\
		      : "=r"(__pu_r8) : "m"(__m(addr)), "rO"(val), "0"(__pu_r8));		\
	(err) = __pu_r8;									\
} while (0)

#else /* !ASM_SUPPORTED */
# define RELOC_TYPE	2	/* ip-rel */
# define __get_user_size(val, addr, n, err)				\
do {									\
	__ld_user("__ex_table", (unsigned long) addr, n, RELOC_TYPE);	\
	(err) = ia64_getreg(_IA64_REG_R8);				\
	(val) = ia64_getreg(_IA64_REG_R9);				\
} while (0)
# define __put_user_size(val, addr, n, err)				\
do {									\
	__st_user("__ex_table", (unsigned long) addr, n, RELOC_TYPE,	\
		  (__force unsigned long) (val));			\
	(err) = ia64_getreg(_IA64_REG_R8);				\
} while (0)
#endif /* !ASM_SUPPORTED */

extern void __get_user_unknown (void);

/*
 * Evaluating arguments X, PTR, SIZE, and SEGMENT may involve subroutine-calls, which
 * could clobber r8 and r9 (among others).  Thus, be careful not to evaluate it while
 * using r8/r9.
 */
#define __do_get_user(check, x, ptr, size, segment)					\
({											\
	const __typeof__(*(ptr)) __user *__gu_ptr = (ptr);				\
	__typeof__ (size) __gu_size = (size);						\
	long __gu_err = -EFAULT;							\
	unsigned long __gu_val = 0;							\
	if (!check || __access_ok(__gu_ptr, size, segment))				\
		switch (__gu_size) {							\
		      case 1: __get_user_size(__gu_val, __gu_ptr, 1, __gu_err); break;	\
		      case 2: __get_user_size(__gu_val, __gu_ptr, 2, __gu_err); break;	\
		      case 4: __get_user_size(__gu_val, __gu_ptr, 4, __gu_err); break;	\
		      case 8: __get_user_size(__gu_val, __gu_ptr, 8, __gu_err); break;	\
		      default: __get_user_unknown(); break;				\
		}									\
	(x) = (__force __typeof__(*(__gu_ptr))) __gu_val;				\
	__gu_err;									\
})

#define __get_user_nocheck(x, ptr, size)	__do_get_user(0, x, ptr, size, KERNEL_DS)
#define __get_user_check(x, ptr, size, segment)	__do_get_user(1, x, ptr, size, segment)

extern void __put_user_unknown (void);

/*
 * Evaluating arguments X, PTR, SIZE, and SEGMENT may involve subroutine-calls, which
 * could clobber r8 (among others).  Thus, be careful not to evaluate them while using r8.
 */
#define __do_put_user(check, x, ptr, size, segment)					\
({											\
	__typeof__ (x) __pu_x = (x);							\
	__typeof__ (*(ptr)) __user *__pu_ptr = (ptr);					\
	__typeof__ (size) __pu_size = (size);						\
	long __pu_err = -EFAULT;							\
											\
	if (!check || __access_ok(__pu_ptr, __pu_size, segment))			\
		switch (__pu_size) {							\
		      case 1: __put_user_size(__pu_x, __pu_ptr, 1, __pu_err); break;	\
		      case 2: __put_user_size(__pu_x, __pu_ptr, 2, __pu_err); break;	\
		      case 4: __put_user_size(__pu_x, __pu_ptr, 4, __pu_err); break;	\
		      case 8: __put_user_size(__pu_x, __pu_ptr, 8, __pu_err); break;	\
		      default: __put_user_unknown(); break;				\
		}									\
	__pu_err;									\
})

#define __put_user_nocheck(x, ptr, size)	__do_put_user(0, x, ptr, size, KERNEL_DS)
#define __put_user_check(x, ptr, size, segment)	__do_put_user(1, x, ptr, size, segment)

/*
 * Complex access routines
 */
extern unsigned long __must_check __copy_user (void __user *to, const void __user *from,
					       unsigned long count);

static inline unsigned long
__copy_to_user (void __user *to, const void *from, unsigned long count)
{
<<<<<<< HEAD
	if (!__builtin_constant_p(count))
		check_object_size(from, count, true);
=======
	check_object_size(from, count, true);
>>>>>>> 08895a8b

	return __copy_user(to, (__force void __user *) from, count);
}

static inline unsigned long
__copy_from_user (void *to, const void __user *from, unsigned long count)
{
<<<<<<< HEAD
	if (!__builtin_constant_p(count))
		check_object_size(to, count, false);
=======
	check_object_size(to, count, false);
>>>>>>> 08895a8b

	return __copy_user((__force void __user *) to, from, count);
}

#define __copy_to_user_inatomic		__copy_to_user
#define __copy_from_user_inatomic	__copy_from_user
#define copy_to_user(to, from, n)							\
({											\
	void __user *__cu_to = (to);							\
	const void *__cu_from = (from);							\
	long __cu_len = (n);								\
											\
	if (__access_ok(__cu_to, __cu_len, get_fs())) {					\
<<<<<<< HEAD
		if (!__builtin_constant_p(n))						\
			check_object_size(__cu_from, __cu_len, true);			\
=======
		check_object_size(__cu_from, __cu_len, true);			\
>>>>>>> 08895a8b
		__cu_len = __copy_user(__cu_to, (__force void __user *)  __cu_from, __cu_len);	\
	}										\
	__cu_len;									\
})

<<<<<<< HEAD
#define copy_from_user(to, from, n)							\
({											\
	void *__cu_to = (to);								\
	const void __user *__cu_from = (from);						\
	long __cu_len = (n);								\
											\
	__chk_user_ptr(__cu_from);							\
	if (__access_ok(__cu_from, __cu_len, get_fs())) {				\
		if (!__builtin_constant_p(n))						\
			check_object_size(__cu_to, __cu_len, false);			\
		__cu_len = __copy_user((__force void __user *) __cu_to, __cu_from, __cu_len);	\
	}										\
	__cu_len;									\
})
=======
static inline unsigned long
copy_from_user(void *to, const void __user *from, unsigned long n)
{
	check_object_size(to, n, false);
	if (likely(__access_ok(from, n, get_fs())))
		n = __copy_user((__force void __user *) to, from, n);
	else
		memset(to, 0, n);
	return n;
}
>>>>>>> 08895a8b

#define __copy_in_user(to, from, size)	__copy_user((to), (from), (size))

static inline unsigned long
copy_in_user (void __user *to, const void __user *from, unsigned long n)
{
	if (likely(access_ok(VERIFY_READ, from, n) && access_ok(VERIFY_WRITE, to, n)))
		n = __copy_user(to, from, n);
	return n;
}

extern unsigned long __do_clear_user (void __user *, unsigned long);

#define __clear_user(to, n)		__do_clear_user(to, n)

#define clear_user(to, n)					\
({								\
	unsigned long __cu_len = (n);				\
	if (__access_ok(to, __cu_len, get_fs()))		\
		__cu_len = __do_clear_user(to, __cu_len);	\
	__cu_len;						\
})


/*
 * Returns: -EFAULT if exception before terminator, N if the entire buffer filled, else
 * strlen.
 */
extern long __must_check __strncpy_from_user (char *to, const char __user *from, long to_len);

#define strncpy_from_user(to, from, n)					\
({									\
	const char __user * __sfu_from = (from);			\
	long __sfu_ret = -EFAULT;					\
	if (__access_ok(__sfu_from, 0, get_fs()))			\
		__sfu_ret = __strncpy_from_user((to), __sfu_from, (n));	\
	__sfu_ret;							\
})

/* Returns: 0 if bad, string length+1 (memory size) of string if ok */
extern unsigned long __strlen_user (const char __user *);

#define strlen_user(str)				\
({							\
	const char __user *__su_str = (str);		\
	unsigned long __su_ret = 0;			\
	if (__access_ok(__su_str, 0, get_fs()))		\
		__su_ret = __strlen_user(__su_str);	\
	__su_ret;					\
})

/*
 * Returns: 0 if exception before NUL or reaching the supplied limit
 * (N), a value greater than N if the limit would be exceeded, else
 * strlen.
 */
extern unsigned long __strnlen_user (const char __user *, long);

#define strnlen_user(str, len)					\
({								\
	const char __user *__su_str = (str);			\
	unsigned long __su_ret = 0;				\
	if (__access_ok(__su_str, 0, get_fs()))			\
		__su_ret = __strnlen_user(__su_str, len);	\
	__su_ret;						\
})

#define ARCH_HAS_RELATIVE_EXTABLE

struct exception_table_entry {
	int insn;	/* location-relative address of insn this fixup is for */
	int fixup;	/* location-relative continuation addr.; if bit 2 is set, r9 is set to 0 */
};

extern void ia64_handle_exception (struct pt_regs *regs, const struct exception_table_entry *e);
extern const struct exception_table_entry *search_exception_tables (unsigned long addr);

static inline int
ia64_done_with_exception (struct pt_regs *regs)
{
	const struct exception_table_entry *e;
	e = search_exception_tables(regs->cr_iip + ia64_psr(regs)->ri);
	if (e) {
		ia64_handle_exception(regs, e);
		return 1;
	}
	return 0;
}

#define ARCH_HAS_TRANSLATE_MEM_PTR	1
static __inline__ void *
xlate_dev_mem_ptr(phys_addr_t p)
{
	struct page *page;
	void *ptr;

	page = pfn_to_page(p >> PAGE_SHIFT);
	if (PageUncached(page))
		ptr = (void *)p + __IA64_UNCACHED_OFFSET;
	else
		ptr = __va(p);

	return ptr;
}

/*
 * Convert a virtual cached kernel memory pointer to an uncached pointer
 */
static __inline__ void *
xlate_dev_kmem_ptr(void *p)
{
	struct page *page;
	void *ptr;

	page = virt_to_page((unsigned long)p);
	if (PageUncached(page))
		ptr = (void *)__pa(p) + __IA64_UNCACHED_OFFSET;
	else
		ptr = p;

	return ptr;
}

#endif /* _ASM_IA64_UACCESS_H */<|MERGE_RESOLUTION|>--- conflicted
+++ resolved
@@ -241,12 +241,7 @@
 static inline unsigned long
 __copy_to_user (void __user *to, const void *from, unsigned long count)
 {
-<<<<<<< HEAD
-	if (!__builtin_constant_p(count))
-		check_object_size(from, count, true);
-=======
 	check_object_size(from, count, true);
->>>>>>> 08895a8b
 
 	return __copy_user(to, (__force void __user *) from, count);
 }
@@ -254,12 +249,7 @@
 static inline unsigned long
 __copy_from_user (void *to, const void __user *from, unsigned long count)
 {
-<<<<<<< HEAD
-	if (!__builtin_constant_p(count))
-		check_object_size(to, count, false);
-=======
 	check_object_size(to, count, false);
->>>>>>> 08895a8b
 
 	return __copy_user((__force void __user *) to, from, count);
 }
@@ -273,33 +263,12 @@
 	long __cu_len = (n);								\
 											\
 	if (__access_ok(__cu_to, __cu_len, get_fs())) {					\
-<<<<<<< HEAD
-		if (!__builtin_constant_p(n))						\
-			check_object_size(__cu_from, __cu_len, true);			\
-=======
 		check_object_size(__cu_from, __cu_len, true);			\
->>>>>>> 08895a8b
 		__cu_len = __copy_user(__cu_to, (__force void __user *)  __cu_from, __cu_len);	\
 	}										\
 	__cu_len;									\
 })
 
-<<<<<<< HEAD
-#define copy_from_user(to, from, n)							\
-({											\
-	void *__cu_to = (to);								\
-	const void __user *__cu_from = (from);						\
-	long __cu_len = (n);								\
-											\
-	__chk_user_ptr(__cu_from);							\
-	if (__access_ok(__cu_from, __cu_len, get_fs())) {				\
-		if (!__builtin_constant_p(n))						\
-			check_object_size(__cu_to, __cu_len, false);			\
-		__cu_len = __copy_user((__force void __user *) __cu_to, __cu_from, __cu_len);	\
-	}										\
-	__cu_len;									\
-})
-=======
 static inline unsigned long
 copy_from_user(void *to, const void __user *from, unsigned long n)
 {
@@ -310,7 +279,6 @@
 		memset(to, 0, n);
 	return n;
 }
->>>>>>> 08895a8b
 
 #define __copy_in_user(to, from, size)	__copy_user((to), (from), (size))
 
