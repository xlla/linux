--- conflicted
+++ resolved
@@ -1012,14 +1012,52 @@
 	spin_unlock(&tg_pt_gp->tg_pt_gp_lock);
 }
 
-<<<<<<< HEAD
-static void core_alua_do_transition_tg_pt_work(struct work_struct *work)
-{
-	struct t10_alua_tg_pt_gp *tg_pt_gp = container_of(work,
-		struct t10_alua_tg_pt_gp, tg_pt_gp_transition_work);
-	struct se_device *dev = tg_pt_gp->tg_pt_gp_dev;
-	bool explicit = (tg_pt_gp->tg_pt_gp_alua_access_status ==
-			 ALUA_STATUS_ALTERED_BY_EXPLICIT_STPG);
+static int core_alua_do_transition_tg_pt(
+	struct t10_alua_tg_pt_gp *tg_pt_gp,
+	int new_state,
+	int explicit)
+{
+	int prev_state;
+
+	mutex_lock(&tg_pt_gp->tg_pt_gp_transition_mutex);
+	/* Nothing to be done here */
+	if (tg_pt_gp->tg_pt_gp_alua_access_state == new_state) {
+		mutex_unlock(&tg_pt_gp->tg_pt_gp_transition_mutex);
+		return 0;
+	}
+
+	if (explicit && new_state == ALUA_ACCESS_STATE_TRANSITION) {
+		mutex_unlock(&tg_pt_gp->tg_pt_gp_transition_mutex);
+		return -EAGAIN;
+	}
+
+	/*
+	 * Save the old primary ALUA access state, and set the current state
+	 * to ALUA_ACCESS_STATE_TRANSITION.
+	 */
+	prev_state = tg_pt_gp->tg_pt_gp_alua_access_state;
+	tg_pt_gp->tg_pt_gp_alua_access_state = ALUA_ACCESS_STATE_TRANSITION;
+	tg_pt_gp->tg_pt_gp_alua_access_status = (explicit) ?
+				ALUA_STATUS_ALTERED_BY_EXPLICIT_STPG :
+				ALUA_STATUS_ALTERED_BY_IMPLICIT_ALUA;
+
+	core_alua_queue_state_change_ua(tg_pt_gp);
+
+	if (new_state == ALUA_ACCESS_STATE_TRANSITION) {
+		mutex_unlock(&tg_pt_gp->tg_pt_gp_transition_mutex);
+		return 0;
+	}
+
+	/*
+	 * Check for the optional ALUA primary state transition delay
+	 */
+	if (tg_pt_gp->tg_pt_gp_trans_delay_msecs != 0)
+		msleep_interruptible(tg_pt_gp->tg_pt_gp_trans_delay_msecs);
+
+	/*
+	 * Set the current primary ALUA access state to the requested new state
+	 */
+	tg_pt_gp->tg_pt_gp_alua_access_state = new_state;
 
 	/*
 	 * Update the ALUA metadata buf that has been allocated in
@@ -1034,129 +1072,7 @@
 	 * struct file does NOT affect the actual ALUA transition.
 	 */
 	if (tg_pt_gp->tg_pt_gp_write_metadata) {
-		mutex_lock(&tg_pt_gp->tg_pt_gp_md_mutex);
 		core_alua_update_tpg_primary_metadata(tg_pt_gp);
-		mutex_unlock(&tg_pt_gp->tg_pt_gp_md_mutex);
-	}
-	/*
-	 * Set the current primary ALUA access state to the requested new state
-	 */
-	atomic_set(&tg_pt_gp->tg_pt_gp_alua_access_state,
-		   tg_pt_gp->tg_pt_gp_alua_pending_state);
-
-	pr_debug("Successful %s ALUA transition TG PT Group: %s ID: %hu"
-		" from primary access state %s to %s\n", (explicit) ? "explicit" :
-		"implicit", config_item_name(&tg_pt_gp->tg_pt_gp_group.cg_item),
-		tg_pt_gp->tg_pt_gp_id,
-		core_alua_dump_state(tg_pt_gp->tg_pt_gp_alua_previous_state),
-		core_alua_dump_state(tg_pt_gp->tg_pt_gp_alua_pending_state));
-
-	core_alua_queue_state_change_ua(tg_pt_gp);
-
-	spin_lock(&dev->t10_alua.tg_pt_gps_lock);
-	atomic_dec(&tg_pt_gp->tg_pt_gp_ref_cnt);
-	spin_unlock(&dev->t10_alua.tg_pt_gps_lock);
-
-	if (tg_pt_gp->tg_pt_gp_transition_complete)
-		complete(tg_pt_gp->tg_pt_gp_transition_complete);
-}
-
-=======
->>>>>>> 20d5c84b
-static int core_alua_do_transition_tg_pt(
-	struct t10_alua_tg_pt_gp *tg_pt_gp,
-	int new_state,
-	int explicit)
-{
-	int prev_state;
-
-	mutex_lock(&tg_pt_gp->tg_pt_gp_transition_mutex);
-	/* Nothing to be done here */
-	if (tg_pt_gp->tg_pt_gp_alua_access_state == new_state) {
-		mutex_unlock(&tg_pt_gp->tg_pt_gp_transition_mutex);
-		return 0;
-	}
-
-<<<<<<< HEAD
-	if (explicit && new_state == ALUA_ACCESS_STATE_TRANSITION)
-		return -EAGAIN;
-
-	/*
-	 * Flush any pending transitions
-	 */
-	if (!explicit)
-		flush_work(&tg_pt_gp->tg_pt_gp_transition_work);
-=======
-	if (explicit && new_state == ALUA_ACCESS_STATE_TRANSITION) {
-		mutex_unlock(&tg_pt_gp->tg_pt_gp_transition_mutex);
-		return -EAGAIN;
-	}
->>>>>>> 20d5c84b
-
-	/*
-	 * Save the old primary ALUA access state, and set the current state
-	 * to ALUA_ACCESS_STATE_TRANSITION.
-	 */
-<<<<<<< HEAD
-	atomic_set(&tg_pt_gp->tg_pt_gp_alua_access_state,
-			ALUA_ACCESS_STATE_TRANSITION);
-=======
-	prev_state = tg_pt_gp->tg_pt_gp_alua_access_state;
-	tg_pt_gp->tg_pt_gp_alua_access_state = ALUA_ACCESS_STATE_TRANSITION;
->>>>>>> 20d5c84b
-	tg_pt_gp->tg_pt_gp_alua_access_status = (explicit) ?
-				ALUA_STATUS_ALTERED_BY_EXPLICIT_STPG :
-				ALUA_STATUS_ALTERED_BY_IMPLICIT_ALUA;
-
-	core_alua_queue_state_change_ua(tg_pt_gp);
-
-<<<<<<< HEAD
-	if (new_state == ALUA_ACCESS_STATE_TRANSITION)
-		return 0;
-
-	tg_pt_gp->tg_pt_gp_alua_previous_state =
-		atomic_read(&tg_pt_gp->tg_pt_gp_alua_access_state);
-	tg_pt_gp->tg_pt_gp_alua_pending_state = new_state;
-=======
-	if (new_state == ALUA_ACCESS_STATE_TRANSITION) {
-		mutex_unlock(&tg_pt_gp->tg_pt_gp_transition_mutex);
-		return 0;
-	}
->>>>>>> 20d5c84b
-
-	/*
-	 * Check for the optional ALUA primary state transition delay
-	 */
-	if (tg_pt_gp->tg_pt_gp_trans_delay_msecs != 0)
-		msleep_interruptible(tg_pt_gp->tg_pt_gp_trans_delay_msecs);
-
-	/*
-	 * Set the current primary ALUA access state to the requested new state
-	 */
-	tg_pt_gp->tg_pt_gp_alua_access_state = new_state;
-
-<<<<<<< HEAD
-	schedule_work(&tg_pt_gp->tg_pt_gp_transition_work);
-	if (explicit) {
-		tg_pt_gp->tg_pt_gp_transition_complete = &wait;
-		wait_for_completion(&wait);
-		tg_pt_gp->tg_pt_gp_transition_complete = NULL;
-=======
-	/*
-	 * Update the ALUA metadata buf that has been allocated in
-	 * core_alua_do_port_transition(), this metadata will be written
-	 * to struct file.
-	 *
-	 * Note that there is the case where we do not want to update the
-	 * metadata when the saved metadata is being parsed in userspace
-	 * when setting the existing port access state and access status.
-	 *
-	 * Also note that the failure to write out the ALUA metadata to
-	 * struct file does NOT affect the actual ALUA transition.
-	 */
-	if (tg_pt_gp->tg_pt_gp_write_metadata) {
-		core_alua_update_tpg_primary_metadata(tg_pt_gp);
->>>>>>> 20d5c84b
 	}
 
 	pr_debug("Successful %s ALUA transition TG PT Group: %s ID: %hu"
@@ -1736,11 +1652,6 @@
 	mutex_init(&tg_pt_gp->tg_pt_gp_transition_mutex);
 	spin_lock_init(&tg_pt_gp->tg_pt_gp_lock);
 	atomic_set(&tg_pt_gp->tg_pt_gp_ref_cnt, 0);
-<<<<<<< HEAD
-	INIT_WORK(&tg_pt_gp->tg_pt_gp_transition_work,
-		  core_alua_do_transition_tg_pt_work);
-=======
->>>>>>> 20d5c84b
 	tg_pt_gp->tg_pt_gp_dev = dev;
 	tg_pt_gp->tg_pt_gp_alua_access_state =
 			ALUA_ACCESS_STATE_ACTIVE_OPTIMIZED;
@@ -1848,11 +1759,6 @@
 	dev->t10_alua.alua_tg_pt_gps_counter--;
 	spin_unlock(&dev->t10_alua.tg_pt_gps_lock);
 
-<<<<<<< HEAD
-	flush_work(&tg_pt_gp->tg_pt_gp_transition_work);
-
-=======
->>>>>>> 20d5c84b
 	/*
 	 * Allow a struct t10_alua_tg_pt_gp_member * referenced by
 	 * core_alua_get_tg_pt_gp_by_name() in
