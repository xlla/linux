/*******************************************************************************

  
  Copyright(c) 1999 - 2006 Intel Corporation. All rights reserved.
  
  This program is free software; you can redistribute it and/or modify it 
  under the terms of the GNU General Public License as published by the Free 
  Software Foundation; either version 2 of the License, or (at your option) 
  any later version.
  
  This program is distributed in the hope that it will be useful, but WITHOUT 
  ANY WARRANTY; without even the implied warranty of MERCHANTABILITY or 
  FITNESS FOR A PARTICULAR PURPOSE.  See the GNU General Public License for 
  more details.
  
  You should have received a copy of the GNU General Public License along with
  this program; if not, write to the Free Software Foundation, Inc., 59 
  Temple Place - Suite 330, Boston, MA  02111-1307, USA.
  
  The full GNU General Public License is included in this distribution in the
  file called LICENSE.
  
  Contact Information:
  Linux NICS <linux.nics@intel.com>
  e1000-devel Mailing List <e1000-devel@lists.sourceforge.net>
  Intel Corporation, 5200 N.E. Elam Young Parkway, Hillsboro, OR 97124-6497

*******************************************************************************/

/* ethtool support for e1000 */

#include "e1000.h"

#include <asm/uaccess.h>

struct e1000_stats {
	char stat_string[ETH_GSTRING_LEN];
	int sizeof_stat;
	int stat_offset;
};

#define E1000_STAT(m) sizeof(((struct e1000_adapter *)0)->m), \
		      offsetof(struct e1000_adapter, m)
static const struct e1000_stats e1000_gstrings_stats[] = {
	{ "rx_packets", E1000_STAT(net_stats.rx_packets) },
	{ "tx_packets", E1000_STAT(net_stats.tx_packets) },
	{ "rx_bytes", E1000_STAT(net_stats.rx_bytes) },
	{ "tx_bytes", E1000_STAT(net_stats.tx_bytes) },
	{ "rx_errors", E1000_STAT(net_stats.rx_errors) },
	{ "tx_errors", E1000_STAT(net_stats.tx_errors) },
	{ "tx_dropped", E1000_STAT(net_stats.tx_dropped) },
	{ "multicast", E1000_STAT(net_stats.multicast) },
	{ "collisions", E1000_STAT(net_stats.collisions) },
	{ "rx_length_errors", E1000_STAT(net_stats.rx_length_errors) },
	{ "rx_over_errors", E1000_STAT(net_stats.rx_over_errors) },
	{ "rx_crc_errors", E1000_STAT(net_stats.rx_crc_errors) },
	{ "rx_frame_errors", E1000_STAT(net_stats.rx_frame_errors) },
	{ "rx_no_buffer_count", E1000_STAT(stats.rnbc) },
	{ "rx_missed_errors", E1000_STAT(net_stats.rx_missed_errors) },
	{ "tx_aborted_errors", E1000_STAT(net_stats.tx_aborted_errors) },
	{ "tx_carrier_errors", E1000_STAT(net_stats.tx_carrier_errors) },
	{ "tx_fifo_errors", E1000_STAT(net_stats.tx_fifo_errors) },
	{ "tx_heartbeat_errors", E1000_STAT(net_stats.tx_heartbeat_errors) },
	{ "tx_window_errors", E1000_STAT(net_stats.tx_window_errors) },
	{ "tx_abort_late_coll", E1000_STAT(stats.latecol) },
	{ "tx_deferred_ok", E1000_STAT(stats.dc) },
	{ "tx_single_coll_ok", E1000_STAT(stats.scc) },
	{ "tx_multi_coll_ok", E1000_STAT(stats.mcc) },
	{ "tx_timeout_count", E1000_STAT(tx_timeout_count) },
	{ "rx_long_length_errors", E1000_STAT(stats.roc) },
	{ "rx_short_length_errors", E1000_STAT(stats.ruc) },
	{ "rx_align_errors", E1000_STAT(stats.algnerrc) },
	{ "tx_tcp_seg_good", E1000_STAT(stats.tsctc) },
	{ "tx_tcp_seg_failed", E1000_STAT(stats.tsctfc) },
	{ "rx_flow_control_xon", E1000_STAT(stats.xonrxc) },
	{ "rx_flow_control_xoff", E1000_STAT(stats.xoffrxc) },
	{ "tx_flow_control_xon", E1000_STAT(stats.xontxc) },
	{ "tx_flow_control_xoff", E1000_STAT(stats.xofftxc) },
	{ "rx_long_byte_count", E1000_STAT(stats.gorcl) },
	{ "rx_csum_offload_good", E1000_STAT(hw_csum_good) },
	{ "rx_csum_offload_errors", E1000_STAT(hw_csum_err) },
	{ "rx_header_split", E1000_STAT(rx_hdr_split) },
	{ "alloc_rx_buff_failed", E1000_STAT(alloc_rx_buff_failed) },
};

#define E1000_QUEUE_STATS_LEN 0
#define E1000_GLOBAL_STATS_LEN	\
	sizeof(e1000_gstrings_stats) / sizeof(struct e1000_stats)
#define E1000_STATS_LEN (E1000_GLOBAL_STATS_LEN + E1000_QUEUE_STATS_LEN)
static const char e1000_gstrings_test[][ETH_GSTRING_LEN] = {
	"Register test  (offline)", "Eeprom test    (offline)",
	"Interrupt test (offline)", "Loopback test  (offline)",
	"Link test   (on/offline)"
};
#define E1000_TEST_LEN sizeof(e1000_gstrings_test) / ETH_GSTRING_LEN

static int
e1000_get_settings(struct net_device *netdev, struct ethtool_cmd *ecmd)
{
	struct e1000_adapter *adapter = netdev_priv(netdev);
	struct e1000_hw *hw = &adapter->hw;

	if (hw->media_type == e1000_media_type_copper) {

		ecmd->supported = (SUPPORTED_10baseT_Half |
		                   SUPPORTED_10baseT_Full |
		                   SUPPORTED_100baseT_Half |
		                   SUPPORTED_100baseT_Full |
		                   SUPPORTED_1000baseT_Full|
		                   SUPPORTED_Autoneg |
		                   SUPPORTED_TP);

		ecmd->advertising = ADVERTISED_TP;

		if (hw->autoneg == 1) {
			ecmd->advertising |= ADVERTISED_Autoneg;

			/* the e1000 autoneg seems to match ethtool nicely */

			ecmd->advertising |= hw->autoneg_advertised;
		}

		ecmd->port = PORT_TP;
		ecmd->phy_address = hw->phy_addr;

		if (hw->mac_type == e1000_82543)
			ecmd->transceiver = XCVR_EXTERNAL;
		else
			ecmd->transceiver = XCVR_INTERNAL;

	} else {
		ecmd->supported   = (SUPPORTED_1000baseT_Full |
				     SUPPORTED_FIBRE |
				     SUPPORTED_Autoneg);

		ecmd->advertising = (ADVERTISED_1000baseT_Full |
				     ADVERTISED_FIBRE |
				     ADVERTISED_Autoneg);

		ecmd->port = PORT_FIBRE;

		if (hw->mac_type >= e1000_82545)
			ecmd->transceiver = XCVR_INTERNAL;
		else
			ecmd->transceiver = XCVR_EXTERNAL;
	}

	if (netif_carrier_ok(adapter->netdev)) {

		e1000_get_speed_and_duplex(hw, &adapter->link_speed,
		                                   &adapter->link_duplex);
		ecmd->speed = adapter->link_speed;

		/* unfortunatly FULL_DUPLEX != DUPLEX_FULL
		 *          and HALF_DUPLEX != DUPLEX_HALF */

		if (adapter->link_duplex == FULL_DUPLEX)
			ecmd->duplex = DUPLEX_FULL;
		else
			ecmd->duplex = DUPLEX_HALF;
	} else {
		ecmd->speed = -1;
		ecmd->duplex = -1;
	}

	ecmd->autoneg = ((hw->media_type == e1000_media_type_fiber) ||
			 hw->autoneg) ? AUTONEG_ENABLE : AUTONEG_DISABLE;
	return 0;
}

static int
e1000_set_settings(struct net_device *netdev, struct ethtool_cmd *ecmd)
{
	struct e1000_adapter *adapter = netdev_priv(netdev);
	struct e1000_hw *hw = &adapter->hw;

	/* When SoL/IDER sessions are active, autoneg/speed/duplex
	 * cannot be changed */
	if (e1000_check_phy_reset_block(hw)) {
		DPRINTK(DRV, ERR, "Cannot change link characteristics "
		        "when SoL/IDER is active.\n");
		return -EINVAL;
	}

	if (ecmd->autoneg == AUTONEG_ENABLE) {
		hw->autoneg = 1;
		if (hw->media_type == e1000_media_type_fiber)
			hw->autoneg_advertised = ADVERTISED_1000baseT_Full |
				     ADVERTISED_FIBRE |
				     ADVERTISED_Autoneg;
		else
			hw->autoneg_advertised = ADVERTISED_10baseT_Half |
						  ADVERTISED_10baseT_Full |
						  ADVERTISED_100baseT_Half |
						  ADVERTISED_100baseT_Full |
						  ADVERTISED_1000baseT_Full|
						  ADVERTISED_Autoneg |
						  ADVERTISED_TP;
		ecmd->advertising = hw->autoneg_advertised;
	} else
		if (e1000_set_spd_dplx(adapter, ecmd->speed + ecmd->duplex))
			return -EINVAL;

	/* reset the link */

	if (netif_running(adapter->netdev)) {
		e1000_down(adapter);
		e1000_reset(adapter);
		e1000_up(adapter);
	} else
		e1000_reset(adapter);

	return 0;
}

static void
e1000_get_pauseparam(struct net_device *netdev,
                     struct ethtool_pauseparam *pause)
{
	struct e1000_adapter *adapter = netdev_priv(netdev);
	struct e1000_hw *hw = &adapter->hw;

	pause->autoneg =
		(adapter->fc_autoneg ? AUTONEG_ENABLE : AUTONEG_DISABLE);

	if (hw->fc == e1000_fc_rx_pause)
		pause->rx_pause = 1;
	else if (hw->fc == e1000_fc_tx_pause)
		pause->tx_pause = 1;
	else if (hw->fc == e1000_fc_full) {
		pause->rx_pause = 1;
		pause->tx_pause = 1;
	}
}

static int
e1000_set_pauseparam(struct net_device *netdev,
                     struct ethtool_pauseparam *pause)
{
	struct e1000_adapter *adapter = netdev_priv(netdev);
	struct e1000_hw *hw = &adapter->hw;

	adapter->fc_autoneg = pause->autoneg;

	if (pause->rx_pause && pause->tx_pause)
		hw->fc = e1000_fc_full;
	else if (pause->rx_pause && !pause->tx_pause)
		hw->fc = e1000_fc_rx_pause;
	else if (!pause->rx_pause && pause->tx_pause)
		hw->fc = e1000_fc_tx_pause;
	else if (!pause->rx_pause && !pause->tx_pause)
		hw->fc = e1000_fc_none;

	hw->original_fc = hw->fc;

	if (adapter->fc_autoneg == AUTONEG_ENABLE) {
		if (netif_running(adapter->netdev)) {
			e1000_down(adapter);
			e1000_up(adapter);
		} else
			e1000_reset(adapter);
	} else
		return ((hw->media_type == e1000_media_type_fiber) ?
			e1000_setup_link(hw) : e1000_force_mac_fc(hw));

	return 0;
}

static uint32_t
e1000_get_rx_csum(struct net_device *netdev)
{
	struct e1000_adapter *adapter = netdev_priv(netdev);
	return adapter->rx_csum;
}

static int
e1000_set_rx_csum(struct net_device *netdev, uint32_t data)
{
	struct e1000_adapter *adapter = netdev_priv(netdev);
	adapter->rx_csum = data;

	if (netif_running(netdev)) {
		e1000_down(adapter);
		e1000_up(adapter);
	} else
		e1000_reset(adapter);
	return 0;
}

static uint32_t
e1000_get_tx_csum(struct net_device *netdev)
{
	return (netdev->features & NETIF_F_HW_CSUM) != 0;
}

static int
e1000_set_tx_csum(struct net_device *netdev, uint32_t data)
{
	struct e1000_adapter *adapter = netdev_priv(netdev);

	if (adapter->hw.mac_type < e1000_82543) {
		if (!data)
			return -EINVAL;
		return 0;
	}

	if (data)
		netdev->features |= NETIF_F_HW_CSUM;
	else
		netdev->features &= ~NETIF_F_HW_CSUM;

	return 0;
}

#ifdef NETIF_F_TSO
static int
e1000_set_tso(struct net_device *netdev, uint32_t data)
{
	struct e1000_adapter *adapter = netdev_priv(netdev);
	if ((adapter->hw.mac_type < e1000_82544) ||
	    (adapter->hw.mac_type == e1000_82547))
		return data ? -EINVAL : 0;

	if (data)
		netdev->features |= NETIF_F_TSO;
	else
		netdev->features &= ~NETIF_F_TSO;

	DPRINTK(PROBE, INFO, "TSO is %s\n", data ? "Enabled" : "Disabled");
	adapter->tso_force = TRUE;
	return 0;
}
#endif /* NETIF_F_TSO */

static uint32_t
e1000_get_msglevel(struct net_device *netdev)
{
	struct e1000_adapter *adapter = netdev_priv(netdev);
	return adapter->msg_enable;
}

static void
e1000_set_msglevel(struct net_device *netdev, uint32_t data)
{
	struct e1000_adapter *adapter = netdev_priv(netdev);
	adapter->msg_enable = data;
}

static int
e1000_get_regs_len(struct net_device *netdev)
{
#define E1000_REGS_LEN 32
	return E1000_REGS_LEN * sizeof(uint32_t);
}

static void
e1000_get_regs(struct net_device *netdev,
	       struct ethtool_regs *regs, void *p)
{
	struct e1000_adapter *adapter = netdev_priv(netdev);
	struct e1000_hw *hw = &adapter->hw;
	uint32_t *regs_buff = p;
	uint16_t phy_data;

	memset(p, 0, E1000_REGS_LEN * sizeof(uint32_t));

	regs->version = (1 << 24) | (hw->revision_id << 16) | hw->device_id;

	regs_buff[0]  = E1000_READ_REG(hw, CTRL);
	regs_buff[1]  = E1000_READ_REG(hw, STATUS);

	regs_buff[2]  = E1000_READ_REG(hw, RCTL);
	regs_buff[3]  = E1000_READ_REG(hw, RDLEN);
	regs_buff[4]  = E1000_READ_REG(hw, RDH);
	regs_buff[5]  = E1000_READ_REG(hw, RDT);
	regs_buff[6]  = E1000_READ_REG(hw, RDTR);

	regs_buff[7]  = E1000_READ_REG(hw, TCTL);
	regs_buff[8]  = E1000_READ_REG(hw, TDLEN);
	regs_buff[9]  = E1000_READ_REG(hw, TDH);
	regs_buff[10] = E1000_READ_REG(hw, TDT);
	regs_buff[11] = E1000_READ_REG(hw, TIDV);

	regs_buff[12] = adapter->hw.phy_type;  /* PHY type (IGP=1, M88=0) */
	if (hw->phy_type == e1000_phy_igp) {
		e1000_write_phy_reg(hw, IGP01E1000_PHY_PAGE_SELECT,
				    IGP01E1000_PHY_AGC_A);
		e1000_read_phy_reg(hw, IGP01E1000_PHY_AGC_A &
				   IGP01E1000_PHY_PAGE_SELECT, &phy_data);
		regs_buff[13] = (uint32_t)phy_data; /* cable length */
		e1000_write_phy_reg(hw, IGP01E1000_PHY_PAGE_SELECT,
				    IGP01E1000_PHY_AGC_B);
		e1000_read_phy_reg(hw, IGP01E1000_PHY_AGC_B &
				   IGP01E1000_PHY_PAGE_SELECT, &phy_data);
		regs_buff[14] = (uint32_t)phy_data; /* cable length */
		e1000_write_phy_reg(hw, IGP01E1000_PHY_PAGE_SELECT,
				    IGP01E1000_PHY_AGC_C);
		e1000_read_phy_reg(hw, IGP01E1000_PHY_AGC_C &
				   IGP01E1000_PHY_PAGE_SELECT, &phy_data);
		regs_buff[15] = (uint32_t)phy_data; /* cable length */
		e1000_write_phy_reg(hw, IGP01E1000_PHY_PAGE_SELECT,
				    IGP01E1000_PHY_AGC_D);
		e1000_read_phy_reg(hw, IGP01E1000_PHY_AGC_D &
				   IGP01E1000_PHY_PAGE_SELECT, &phy_data);
		regs_buff[16] = (uint32_t)phy_data; /* cable length */
		regs_buff[17] = 0; /* extended 10bt distance (not needed) */
		e1000_write_phy_reg(hw, IGP01E1000_PHY_PAGE_SELECT, 0x0);
		e1000_read_phy_reg(hw, IGP01E1000_PHY_PORT_STATUS &
				   IGP01E1000_PHY_PAGE_SELECT, &phy_data);
		regs_buff[18] = (uint32_t)phy_data; /* cable polarity */
		e1000_write_phy_reg(hw, IGP01E1000_PHY_PAGE_SELECT,
				    IGP01E1000_PHY_PCS_INIT_REG);
		e1000_read_phy_reg(hw, IGP01E1000_PHY_PCS_INIT_REG &
				   IGP01E1000_PHY_PAGE_SELECT, &phy_data);
		regs_buff[19] = (uint32_t)phy_data; /* cable polarity */
		regs_buff[20] = 0; /* polarity correction enabled (always) */
		regs_buff[22] = 0; /* phy receive errors (unavailable) */
		regs_buff[23] = regs_buff[18]; /* mdix mode */
		e1000_write_phy_reg(hw, IGP01E1000_PHY_PAGE_SELECT, 0x0);
	} else {
        	e1000_read_phy_reg(hw, M88E1000_PHY_SPEC_STATUS, &phy_data);
		regs_buff[13] = (uint32_t)phy_data; /* cable length */
		regs_buff[14] = 0;  /* Dummy (to align w/ IGP phy reg dump) */
		regs_buff[15] = 0;  /* Dummy (to align w/ IGP phy reg dump) */
		regs_buff[16] = 0;  /* Dummy (to align w/ IGP phy reg dump) */
        	e1000_read_phy_reg(hw, M88E1000_PHY_SPEC_CTRL, &phy_data);
		regs_buff[17] = (uint32_t)phy_data; /* extended 10bt distance */
		regs_buff[18] = regs_buff[13]; /* cable polarity */
		regs_buff[19] = 0;  /* Dummy (to align w/ IGP phy reg dump) */
		regs_buff[20] = regs_buff[17]; /* polarity correction */
		/* phy receive errors */
		regs_buff[22] = adapter->phy_stats.receive_errors;
		regs_buff[23] = regs_buff[13]; /* mdix mode */
	}
	regs_buff[21] = adapter->phy_stats.idle_errors;  /* phy idle errors */
	e1000_read_phy_reg(hw, PHY_1000T_STATUS, &phy_data);
	regs_buff[24] = (uint32_t)phy_data;  /* phy local receiver status */
	regs_buff[25] = regs_buff[24];  /* phy remote receiver status */
	if (hw->mac_type >= e1000_82540 &&
	   hw->media_type == e1000_media_type_copper) {
		regs_buff[26] = E1000_READ_REG(hw, MANC);
	}
}

static int
e1000_get_eeprom_len(struct net_device *netdev)
{
	struct e1000_adapter *adapter = netdev_priv(netdev);
	return adapter->hw.eeprom.word_size * 2;
}

static int
e1000_get_eeprom(struct net_device *netdev,
                      struct ethtool_eeprom *eeprom, uint8_t *bytes)
{
	struct e1000_adapter *adapter = netdev_priv(netdev);
	struct e1000_hw *hw = &adapter->hw;
	uint16_t *eeprom_buff;
	int first_word, last_word;
	int ret_val = 0;
	uint16_t i;

	if (eeprom->len == 0)
		return -EINVAL;

	eeprom->magic = hw->vendor_id | (hw->device_id << 16);

	first_word = eeprom->offset >> 1;
	last_word = (eeprom->offset + eeprom->len - 1) >> 1;

	eeprom_buff = kmalloc(sizeof(uint16_t) *
			(last_word - first_word + 1), GFP_KERNEL);
	if (!eeprom_buff)
		return -ENOMEM;

	if (hw->eeprom.type == e1000_eeprom_spi)
		ret_val = e1000_read_eeprom(hw, first_word,
					    last_word - first_word + 1,
					    eeprom_buff);
	else {
		for (i = 0; i < last_word - first_word + 1; i++)
			if ((ret_val = e1000_read_eeprom(hw, first_word + i, 1,
							&eeprom_buff[i])))
				break;
	}

	/* Device's eeprom is always little-endian, word addressable */
	for (i = 0; i < last_word - first_word + 1; i++)
		le16_to_cpus(&eeprom_buff[i]);

	memcpy(bytes, (uint8_t *)eeprom_buff + (eeprom->offset & 1),
			eeprom->len);
	kfree(eeprom_buff);

	return ret_val;
}

static int
e1000_set_eeprom(struct net_device *netdev,
                      struct ethtool_eeprom *eeprom, uint8_t *bytes)
{
	struct e1000_adapter *adapter = netdev_priv(netdev);
	struct e1000_hw *hw = &adapter->hw;
	uint16_t *eeprom_buff;
	void *ptr;
	int max_len, first_word, last_word, ret_val = 0;
	uint16_t i;

	if (eeprom->len == 0)
		return -EOPNOTSUPP;

	if (eeprom->magic != (hw->vendor_id | (hw->device_id << 16)))
		return -EFAULT;

	max_len = hw->eeprom.word_size * 2;

	first_word = eeprom->offset >> 1;
	last_word = (eeprom->offset + eeprom->len - 1) >> 1;
	eeprom_buff = kmalloc(max_len, GFP_KERNEL);
	if (!eeprom_buff)
		return -ENOMEM;

	ptr = (void *)eeprom_buff;

	if (eeprom->offset & 1) {
		/* need read/modify/write of first changed EEPROM word */
		/* only the second byte of the word is being modified */
		ret_val = e1000_read_eeprom(hw, first_word, 1,
					    &eeprom_buff[0]);
		ptr++;
	}
	if (((eeprom->offset + eeprom->len) & 1) && (ret_val == 0)) {
		/* need read/modify/write of last changed EEPROM word */
		/* only the first byte of the word is being modified */
		ret_val = e1000_read_eeprom(hw, last_word, 1,
		                  &eeprom_buff[last_word - first_word]);
	}

	/* Device's eeprom is always little-endian, word addressable */
	for (i = 0; i < last_word - first_word + 1; i++)
		le16_to_cpus(&eeprom_buff[i]);

	memcpy(ptr, bytes, eeprom->len);

	for (i = 0; i < last_word - first_word + 1; i++)
		eeprom_buff[i] = cpu_to_le16(eeprom_buff[i]);

	ret_val = e1000_write_eeprom(hw, first_word,
				     last_word - first_word + 1, eeprom_buff);

	/* Update the checksum over the first part of the EEPROM if needed
	 * and flush shadow RAM for 82573 conrollers */
	if ((ret_val == 0) && ((first_word <= EEPROM_CHECKSUM_REG) ||
				(hw->mac_type == e1000_82573)))
		e1000_update_eeprom_checksum(hw);

	kfree(eeprom_buff);
	return ret_val;
}

static void
e1000_get_drvinfo(struct net_device *netdev,
                       struct ethtool_drvinfo *drvinfo)
{
	struct e1000_adapter *adapter = netdev_priv(netdev);
	char firmware_version[32];
	uint16_t eeprom_data;

	strncpy(drvinfo->driver,  e1000_driver_name, 32);
	strncpy(drvinfo->version, e1000_driver_version, 32);

	/* EEPROM image version # is reported as firmware version # for
	 * 8257{1|2|3} controllers */
	e1000_read_eeprom(&adapter->hw, 5, 1, &eeprom_data);
	switch (adapter->hw.mac_type) {
	case e1000_82571:
	case e1000_82572:
	case e1000_82573:
	case e1000_80003es2lan:
		sprintf(firmware_version, "%d.%d-%d",
			(eeprom_data & 0xF000) >> 12,
			(eeprom_data & 0x0FF0) >> 4,
			eeprom_data & 0x000F);
		break;
	default:
		sprintf(firmware_version, "N/A");
	}

	strncpy(drvinfo->fw_version, firmware_version, 32);
	strncpy(drvinfo->bus_info, pci_name(adapter->pdev), 32);
	drvinfo->n_stats = E1000_STATS_LEN;
	drvinfo->testinfo_len = E1000_TEST_LEN;
	drvinfo->regdump_len = e1000_get_regs_len(netdev);
	drvinfo->eedump_len = e1000_get_eeprom_len(netdev);
}

static void
e1000_get_ringparam(struct net_device *netdev,
                    struct ethtool_ringparam *ring)
{
	struct e1000_adapter *adapter = netdev_priv(netdev);
	e1000_mac_type mac_type = adapter->hw.mac_type;
	struct e1000_tx_ring *txdr = adapter->tx_ring;
	struct e1000_rx_ring *rxdr = adapter->rx_ring;

	ring->rx_max_pending = (mac_type < e1000_82544) ? E1000_MAX_RXD :
		E1000_MAX_82544_RXD;
	ring->tx_max_pending = (mac_type < e1000_82544) ? E1000_MAX_TXD :
		E1000_MAX_82544_TXD;
	ring->rx_mini_max_pending = 0;
	ring->rx_jumbo_max_pending = 0;
	ring->rx_pending = rxdr->count;
	ring->tx_pending = txdr->count;
	ring->rx_mini_pending = 0;
	ring->rx_jumbo_pending = 0;
}

static int
e1000_set_ringparam(struct net_device *netdev,
                    struct ethtool_ringparam *ring)
{
	struct e1000_adapter *adapter = netdev_priv(netdev);
	e1000_mac_type mac_type = adapter->hw.mac_type;
	struct e1000_tx_ring *txdr, *tx_old, *tx_new;
	struct e1000_rx_ring *rxdr, *rx_old, *rx_new;
	int i, err, tx_ring_size, rx_ring_size;

	if ((ring->rx_mini_pending) || (ring->rx_jumbo_pending))
		return -EINVAL;

	tx_ring_size = sizeof(struct e1000_tx_ring) * adapter->num_tx_queues;
	rx_ring_size = sizeof(struct e1000_rx_ring) * adapter->num_rx_queues;

	if (netif_running(adapter->netdev))
		e1000_down(adapter);

	tx_old = adapter->tx_ring;
	rx_old = adapter->rx_ring;

	adapter->tx_ring = kmalloc(tx_ring_size, GFP_KERNEL);
	if (!adapter->tx_ring) {
		err = -ENOMEM;
		goto err_setup_rx;
	}
	memset(adapter->tx_ring, 0, tx_ring_size);

	adapter->rx_ring = kmalloc(rx_ring_size, GFP_KERNEL);
	if (!adapter->rx_ring) {
		kfree(adapter->tx_ring);
		err = -ENOMEM;
		goto err_setup_rx;
	}
	memset(adapter->rx_ring, 0, rx_ring_size);

	txdr = adapter->tx_ring;
	rxdr = adapter->rx_ring;

	rxdr->count = max(ring->rx_pending,(uint32_t)E1000_MIN_RXD);
	rxdr->count = min(rxdr->count,(uint32_t)(mac_type < e1000_82544 ?
		E1000_MAX_RXD : E1000_MAX_82544_RXD));
	E1000_ROUNDUP(rxdr->count, REQ_RX_DESCRIPTOR_MULTIPLE);

	txdr->count = max(ring->tx_pending,(uint32_t)E1000_MIN_TXD);
	txdr->count = min(txdr->count,(uint32_t)(mac_type < e1000_82544 ?
		E1000_MAX_TXD : E1000_MAX_82544_TXD));
	E1000_ROUNDUP(txdr->count, REQ_TX_DESCRIPTOR_MULTIPLE);

	for (i = 0; i < adapter->num_tx_queues; i++)
		txdr[i].count = txdr->count;
	for (i = 0; i < adapter->num_rx_queues; i++)
		rxdr[i].count = rxdr->count;

	if (netif_running(adapter->netdev)) {
		/* Try to get new resources before deleting old */
		if ((err = e1000_setup_all_rx_resources(adapter)))
			goto err_setup_rx;
		if ((err = e1000_setup_all_tx_resources(adapter)))
			goto err_setup_tx;

		/* save the new, restore the old in order to free it,
		 * then restore the new back again */

		rx_new = adapter->rx_ring;
		tx_new = adapter->tx_ring;
		adapter->rx_ring = rx_old;
		adapter->tx_ring = tx_old;
		e1000_free_all_rx_resources(adapter);
		e1000_free_all_tx_resources(adapter);
		kfree(tx_old);
		kfree(rx_old);
		adapter->rx_ring = rx_new;
		adapter->tx_ring = tx_new;
		if ((err = e1000_up(adapter)))
			return err;
	}

	return 0;
err_setup_tx:
	e1000_free_all_rx_resources(adapter);
err_setup_rx:
	adapter->rx_ring = rx_old;
	adapter->tx_ring = tx_old;
	e1000_up(adapter);
	return err;
}

#define REG_PATTERN_TEST(R, M, W)                                              \
{                                                                              \
	uint32_t pat, value;                                                   \
	uint32_t test[] =                                                      \
		{0x5A5A5A5A, 0xA5A5A5A5, 0x00000000, 0xFFFFFFFF};              \
	for (pat = 0; pat < sizeof(test)/sizeof(test[0]); pat++) {              \
		E1000_WRITE_REG(&adapter->hw, R, (test[pat] & W));             \
		value = E1000_READ_REG(&adapter->hw, R);                       \
		if (value != (test[pat] & W & M)) {                             \
			DPRINTK(DRV, ERR, "pattern test reg %04X failed: got " \
			        "0x%08X expected 0x%08X\n",                    \
			        E1000_##R, value, (test[pat] & W & M));        \
			*data = (adapter->hw.mac_type < e1000_82543) ?         \
				E1000_82542_##R : E1000_##R;                   \
			return 1;                                              \
		}                                                              \
	}                                                                      \
}

#define REG_SET_AND_CHECK(R, M, W)                                             \
{                                                                              \
	uint32_t value;                                                        \
	E1000_WRITE_REG(&adapter->hw, R, W & M);                               \
	value = E1000_READ_REG(&adapter->hw, R);                               \
	if ((W & M) != (value & M)) {                                          \
		DPRINTK(DRV, ERR, "set/check reg %04X test failed: got 0x%08X "\
		        "expected 0x%08X\n", E1000_##R, (value & M), (W & M)); \
		*data = (adapter->hw.mac_type < e1000_82543) ?                 \
			E1000_82542_##R : E1000_##R;                           \
		return 1;                                                      \
	}                                                                      \
}

static int
e1000_reg_test(struct e1000_adapter *adapter, uint64_t *data)
{
	uint32_t value, before, after;
	uint32_t i, toggle;

	/* The status register is Read Only, so a write should fail.
	 * Some bits that get toggled are ignored.
	 */
        switch (adapter->hw.mac_type) {
	/* there are several bits on newer hardware that are r/w */
	case e1000_82571:
	case e1000_82572:
	case e1000_80003es2lan:
		toggle = 0x7FFFF3FF;
		break;
	case e1000_82573:
		toggle = 0x7FFFF033;
		break;
	default:
		toggle = 0xFFFFF833;
		break;
	}

	before = E1000_READ_REG(&adapter->hw, STATUS);
	value = (E1000_READ_REG(&adapter->hw, STATUS) & toggle);
	E1000_WRITE_REG(&adapter->hw, STATUS, toggle);
	after = E1000_READ_REG(&adapter->hw, STATUS) & toggle;
	if (value != after) {
		DPRINTK(DRV, ERR, "failed STATUS register test got: "
		        "0x%08X expected: 0x%08X\n", after, value);
		*data = 1;
		return 1;
	}
	/* restore previous status */
	E1000_WRITE_REG(&adapter->hw, STATUS, before);

	REG_PATTERN_TEST(FCAL, 0xFFFFFFFF, 0xFFFFFFFF);
	REG_PATTERN_TEST(FCAH, 0x0000FFFF, 0xFFFFFFFF);
	REG_PATTERN_TEST(FCT, 0x0000FFFF, 0xFFFFFFFF);
	REG_PATTERN_TEST(VET, 0x0000FFFF, 0xFFFFFFFF);
	REG_PATTERN_TEST(RDTR, 0x0000FFFF, 0xFFFFFFFF);
	REG_PATTERN_TEST(RDBAH, 0xFFFFFFFF, 0xFFFFFFFF);
	REG_PATTERN_TEST(RDLEN, 0x000FFF80, 0x000FFFFF);
	REG_PATTERN_TEST(RDH, 0x0000FFFF, 0x0000FFFF);
	REG_PATTERN_TEST(RDT, 0x0000FFFF, 0x0000FFFF);
	REG_PATTERN_TEST(FCRTH, 0x0000FFF8, 0x0000FFF8);
	REG_PATTERN_TEST(FCTTV, 0x0000FFFF, 0x0000FFFF);
	REG_PATTERN_TEST(TIPG, 0x3FFFFFFF, 0x3FFFFFFF);
	REG_PATTERN_TEST(TDBAH, 0xFFFFFFFF, 0xFFFFFFFF);
	REG_PATTERN_TEST(TDLEN, 0x000FFF80, 0x000FFFFF);

	REG_SET_AND_CHECK(RCTL, 0xFFFFFFFF, 0x00000000);
	REG_SET_AND_CHECK(RCTL, 0x06DFB3FE, 0x003FFFFB);
	REG_SET_AND_CHECK(TCTL, 0xFFFFFFFF, 0x00000000);

	if (adapter->hw.mac_type >= e1000_82543) {

		REG_SET_AND_CHECK(RCTL, 0x06DFB3FE, 0xFFFFFFFF);
		REG_PATTERN_TEST(RDBAL, 0xFFFFFFF0, 0xFFFFFFFF);
		REG_PATTERN_TEST(TXCW, 0xC000FFFF, 0x0000FFFF);
		REG_PATTERN_TEST(TDBAL, 0xFFFFFFF0, 0xFFFFFFFF);
		REG_PATTERN_TEST(TIDV, 0x0000FFFF, 0x0000FFFF);

		for (i = 0; i < E1000_RAR_ENTRIES; i++) {
			REG_PATTERN_TEST(RA + ((i << 1) << 2), 0xFFFFFFFF,
					 0xFFFFFFFF);
			REG_PATTERN_TEST(RA + (((i << 1) + 1) << 2), 0x8003FFFF,
					 0xFFFFFFFF);
		}

	} else {

		REG_SET_AND_CHECK(RCTL, 0xFFFFFFFF, 0x01FFFFFF);
		REG_PATTERN_TEST(RDBAL, 0xFFFFF000, 0xFFFFFFFF);
		REG_PATTERN_TEST(TXCW, 0x0000FFFF, 0x0000FFFF);
		REG_PATTERN_TEST(TDBAL, 0xFFFFF000, 0xFFFFFFFF);

	}

	for (i = 0; i < E1000_MC_TBL_SIZE; i++)
		REG_PATTERN_TEST(MTA + (i << 2), 0xFFFFFFFF, 0xFFFFFFFF);

	*data = 0;
	return 0;
}

static int
e1000_eeprom_test(struct e1000_adapter *adapter, uint64_t *data)
{
	uint16_t temp;
	uint16_t checksum = 0;
	uint16_t i;

	*data = 0;
	/* Read and add up the contents of the EEPROM */
	for (i = 0; i < (EEPROM_CHECKSUM_REG + 1); i++) {
		if ((e1000_read_eeprom(&adapter->hw, i, 1, &temp)) < 0) {
			*data = 1;
			break;
		}
		checksum += temp;
	}

	/* If Checksum is not Correct return error else test passed */
	if ((checksum != (uint16_t) EEPROM_SUM) && !(*data))
		*data = 2;

	return *data;
}

static irqreturn_t
e1000_test_intr(int irq,
		void *data,
		struct pt_regs *regs)
{
	struct net_device *netdev = (struct net_device *) data;
	struct e1000_adapter *adapter = netdev_priv(netdev);

	adapter->test_icr |= E1000_READ_REG(&adapter->hw, ICR);

	return IRQ_HANDLED;
}

static int
e1000_intr_test(struct e1000_adapter *adapter, uint64_t *data)
{
	struct net_device *netdev = adapter->netdev;
	uint32_t mask, i=0, shared_int = TRUE;
	uint32_t irq = adapter->pdev->irq;

	*data = 0;

	/* Hook up test interrupt handler just for this test */
<<<<<<< HEAD
	if (!request_irq(irq, &e1000_test_intr, 0, netdev->name, netdev)) {
		shared_int = FALSE;
	} else if (request_irq(irq, &e1000_test_intr, SA_SHIRQ,
=======
	if (!request_irq(irq, &e1000_test_intr, SA_PROBEIRQ, netdev->name,
	                 netdev)) {
 		shared_int = FALSE;
 	} else if (request_irq(irq, &e1000_test_intr, SA_SHIRQ,
>>>>>>> cb15f81b
			      netdev->name, netdev)){
		*data = 1;
		return -1;
	}
	DPRINTK(PROBE,INFO, "testing %s interrupt\n",
	        (shared_int ? "shared" : "unshared"));

	/* Disable all the interrupts */
	E1000_WRITE_REG(&adapter->hw, IMC, 0xFFFFFFFF);
	msec_delay(10);

	/* Test each interrupt */
	for (; i < 10; i++) {

		/* Interrupt to test */
		mask = 1 << i;

		if (!shared_int) {
			/* Disable the interrupt to be reported in
			 * the cause register and then force the same
			 * interrupt and see if one gets posted.  If
			 * an interrupt was posted to the bus, the
			 * test failed.
			 */
			adapter->test_icr = 0;
			E1000_WRITE_REG(&adapter->hw, IMC, mask);
			E1000_WRITE_REG(&adapter->hw, ICS, mask);
			msec_delay(10);

			if (adapter->test_icr & mask) {
				*data = 3;
				break;
			}
		}

		/* Enable the interrupt to be reported in
		 * the cause register and then force the same
		 * interrupt and see if one gets posted.  If
		 * an interrupt was not posted to the bus, the
		 * test failed.
		 */
		adapter->test_icr = 0;
		E1000_WRITE_REG(&adapter->hw, IMS, mask);
		E1000_WRITE_REG(&adapter->hw, ICS, mask);
		msec_delay(10);

		if (!(adapter->test_icr & mask)) {
			*data = 4;
			break;
		}

		if (!shared_int) {
			/* Disable the other interrupts to be reported in
			 * the cause register and then force the other
			 * interrupts and see if any get posted.  If
			 * an interrupt was posted to the bus, the
			 * test failed.
			 */
			adapter->test_icr = 0;
			E1000_WRITE_REG(&adapter->hw, IMC, ~mask & 0x00007FFF);
			E1000_WRITE_REG(&adapter->hw, ICS, ~mask & 0x00007FFF);
			msec_delay(10);

			if (adapter->test_icr) {
				*data = 5;
				break;
			}
		}
	}

	/* Disable all the interrupts */
	E1000_WRITE_REG(&adapter->hw, IMC, 0xFFFFFFFF);
	msec_delay(10);

	/* Unhook test interrupt handler */
	free_irq(irq, netdev);

	return *data;
}

static void
e1000_free_desc_rings(struct e1000_adapter *adapter)
{
	struct e1000_tx_ring *txdr = &adapter->test_tx_ring;
	struct e1000_rx_ring *rxdr = &adapter->test_rx_ring;
	struct pci_dev *pdev = adapter->pdev;
	int i;

	if (txdr->desc && txdr->buffer_info) {
		for (i = 0; i < txdr->count; i++) {
			if (txdr->buffer_info[i].dma)
				pci_unmap_single(pdev, txdr->buffer_info[i].dma,
						 txdr->buffer_info[i].length,
						 PCI_DMA_TODEVICE);
			if (txdr->buffer_info[i].skb)
				dev_kfree_skb(txdr->buffer_info[i].skb);
		}
	}

	if (rxdr->desc && rxdr->buffer_info) {
		for (i = 0; i < rxdr->count; i++) {
			if (rxdr->buffer_info[i].dma)
				pci_unmap_single(pdev, rxdr->buffer_info[i].dma,
						 rxdr->buffer_info[i].length,
						 PCI_DMA_FROMDEVICE);
			if (rxdr->buffer_info[i].skb)
				dev_kfree_skb(rxdr->buffer_info[i].skb);
		}
	}

	if (txdr->desc) {
		pci_free_consistent(pdev, txdr->size, txdr->desc, txdr->dma);
		txdr->desc = NULL;
	}
	if (rxdr->desc) {
		pci_free_consistent(pdev, rxdr->size, rxdr->desc, rxdr->dma);
		rxdr->desc = NULL;
	}

	kfree(txdr->buffer_info);
	txdr->buffer_info = NULL;
	kfree(rxdr->buffer_info);
	rxdr->buffer_info = NULL;

	return;
}

static int
e1000_setup_desc_rings(struct e1000_adapter *adapter)
{
	struct e1000_tx_ring *txdr = &adapter->test_tx_ring;
	struct e1000_rx_ring *rxdr = &adapter->test_rx_ring;
	struct pci_dev *pdev = adapter->pdev;
	uint32_t rctl;
	int size, i, ret_val;

	/* Setup Tx descriptor ring and Tx buffers */

	if (!txdr->count)
		txdr->count = E1000_DEFAULT_TXD;

	size = txdr->count * sizeof(struct e1000_buffer);
	if (!(txdr->buffer_info = kmalloc(size, GFP_KERNEL))) {
		ret_val = 1;
		goto err_nomem;
	}
	memset(txdr->buffer_info, 0, size);

	txdr->size = txdr->count * sizeof(struct e1000_tx_desc);
	E1000_ROUNDUP(txdr->size, 4096);
	if (!(txdr->desc = pci_alloc_consistent(pdev, txdr->size, &txdr->dma))) {
		ret_val = 2;
		goto err_nomem;
	}
	memset(txdr->desc, 0, txdr->size);
	txdr->next_to_use = txdr->next_to_clean = 0;

	E1000_WRITE_REG(&adapter->hw, TDBAL,
			((uint64_t) txdr->dma & 0x00000000FFFFFFFF));
	E1000_WRITE_REG(&adapter->hw, TDBAH, ((uint64_t) txdr->dma >> 32));
	E1000_WRITE_REG(&adapter->hw, TDLEN,
			txdr->count * sizeof(struct e1000_tx_desc));
	E1000_WRITE_REG(&adapter->hw, TDH, 0);
	E1000_WRITE_REG(&adapter->hw, TDT, 0);
	E1000_WRITE_REG(&adapter->hw, TCTL,
			E1000_TCTL_PSP | E1000_TCTL_EN |
			E1000_COLLISION_THRESHOLD << E1000_CT_SHIFT |
			E1000_FDX_COLLISION_DISTANCE << E1000_COLD_SHIFT);

	for (i = 0; i < txdr->count; i++) {
		struct e1000_tx_desc *tx_desc = E1000_TX_DESC(*txdr, i);
		struct sk_buff *skb;
		unsigned int size = 1024;

		if (!(skb = alloc_skb(size, GFP_KERNEL))) {
			ret_val = 3;
			goto err_nomem;
		}
		skb_put(skb, size);
		txdr->buffer_info[i].skb = skb;
		txdr->buffer_info[i].length = skb->len;
		txdr->buffer_info[i].dma =
			pci_map_single(pdev, skb->data, skb->len,
				       PCI_DMA_TODEVICE);
		tx_desc->buffer_addr = cpu_to_le64(txdr->buffer_info[i].dma);
		tx_desc->lower.data = cpu_to_le32(skb->len);
		tx_desc->lower.data |= cpu_to_le32(E1000_TXD_CMD_EOP |
						   E1000_TXD_CMD_IFCS |
						   E1000_TXD_CMD_RPS);
		tx_desc->upper.data = 0;
	}

	/* Setup Rx descriptor ring and Rx buffers */

	if (!rxdr->count)
		rxdr->count = E1000_DEFAULT_RXD;

	size = rxdr->count * sizeof(struct e1000_buffer);
	if (!(rxdr->buffer_info = kmalloc(size, GFP_KERNEL))) {
		ret_val = 4;
		goto err_nomem;
	}
	memset(rxdr->buffer_info, 0, size);

	rxdr->size = rxdr->count * sizeof(struct e1000_rx_desc);
	if (!(rxdr->desc = pci_alloc_consistent(pdev, rxdr->size, &rxdr->dma))) {
		ret_val = 5;
		goto err_nomem;
	}
	memset(rxdr->desc, 0, rxdr->size);
	rxdr->next_to_use = rxdr->next_to_clean = 0;

	rctl = E1000_READ_REG(&adapter->hw, RCTL);
	E1000_WRITE_REG(&adapter->hw, RCTL, rctl & ~E1000_RCTL_EN);
	E1000_WRITE_REG(&adapter->hw, RDBAL,
			((uint64_t) rxdr->dma & 0xFFFFFFFF));
	E1000_WRITE_REG(&adapter->hw, RDBAH, ((uint64_t) rxdr->dma >> 32));
	E1000_WRITE_REG(&adapter->hw, RDLEN, rxdr->size);
	E1000_WRITE_REG(&adapter->hw, RDH, 0);
	E1000_WRITE_REG(&adapter->hw, RDT, 0);
	rctl = E1000_RCTL_EN | E1000_RCTL_BAM | E1000_RCTL_SZ_2048 |
		E1000_RCTL_LBM_NO | E1000_RCTL_RDMTS_HALF |
		(adapter->hw.mc_filter_type << E1000_RCTL_MO_SHIFT);
	E1000_WRITE_REG(&adapter->hw, RCTL, rctl);

	for (i = 0; i < rxdr->count; i++) {
		struct e1000_rx_desc *rx_desc = E1000_RX_DESC(*rxdr, i);
		struct sk_buff *skb;

		if (!(skb = alloc_skb(E1000_RXBUFFER_2048 + NET_IP_ALIGN,
				GFP_KERNEL))) {
			ret_val = 6;
			goto err_nomem;
		}
		skb_reserve(skb, NET_IP_ALIGN);
		rxdr->buffer_info[i].skb = skb;
		rxdr->buffer_info[i].length = E1000_RXBUFFER_2048;
		rxdr->buffer_info[i].dma =
			pci_map_single(pdev, skb->data, E1000_RXBUFFER_2048,
				       PCI_DMA_FROMDEVICE);
		rx_desc->buffer_addr = cpu_to_le64(rxdr->buffer_info[i].dma);
		memset(skb->data, 0x00, skb->len);
	}

	return 0;

err_nomem:
	e1000_free_desc_rings(adapter);
	return ret_val;
}

static void
e1000_phy_disable_receiver(struct e1000_adapter *adapter)
{
	/* Write out to PHY registers 29 and 30 to disable the Receiver. */
	e1000_write_phy_reg(&adapter->hw, 29, 0x001F);
	e1000_write_phy_reg(&adapter->hw, 30, 0x8FFC);
	e1000_write_phy_reg(&adapter->hw, 29, 0x001A);
	e1000_write_phy_reg(&adapter->hw, 30, 0x8FF0);
}

static void
e1000_phy_reset_clk_and_crs(struct e1000_adapter *adapter)
{
	uint16_t phy_reg;

	/* Because we reset the PHY above, we need to re-force TX_CLK in the
	 * Extended PHY Specific Control Register to 25MHz clock.  This
	 * value defaults back to a 2.5MHz clock when the PHY is reset.
	 */
	e1000_read_phy_reg(&adapter->hw, M88E1000_EXT_PHY_SPEC_CTRL, &phy_reg);
	phy_reg |= M88E1000_EPSCR_TX_CLK_25;
	e1000_write_phy_reg(&adapter->hw,
		M88E1000_EXT_PHY_SPEC_CTRL, phy_reg);

	/* In addition, because of the s/w reset above, we need to enable
	 * CRS on TX.  This must be set for both full and half duplex
	 * operation.
	 */
	e1000_read_phy_reg(&adapter->hw, M88E1000_PHY_SPEC_CTRL, &phy_reg);
	phy_reg |= M88E1000_PSCR_ASSERT_CRS_ON_TX;
	e1000_write_phy_reg(&adapter->hw,
		M88E1000_PHY_SPEC_CTRL, phy_reg);
}

static int
e1000_nonintegrated_phy_loopback(struct e1000_adapter *adapter)
{
	uint32_t ctrl_reg;
	uint16_t phy_reg;

	/* Setup the Device Control Register for PHY loopback test. */

	ctrl_reg = E1000_READ_REG(&adapter->hw, CTRL);
	ctrl_reg |= (E1000_CTRL_ILOS |		/* Invert Loss-Of-Signal */
		     E1000_CTRL_FRCSPD |	/* Set the Force Speed Bit */
		     E1000_CTRL_FRCDPX |	/* Set the Force Duplex Bit */
		     E1000_CTRL_SPD_1000 |	/* Force Speed to 1000 */
		     E1000_CTRL_FD);		/* Force Duplex to FULL */

	E1000_WRITE_REG(&adapter->hw, CTRL, ctrl_reg);

	/* Read the PHY Specific Control Register (0x10) */
	e1000_read_phy_reg(&adapter->hw, M88E1000_PHY_SPEC_CTRL, &phy_reg);

	/* Clear Auto-Crossover bits in PHY Specific Control Register
	 * (bits 6:5).
	 */
	phy_reg &= ~M88E1000_PSCR_AUTO_X_MODE;
	e1000_write_phy_reg(&adapter->hw, M88E1000_PHY_SPEC_CTRL, phy_reg);

	/* Perform software reset on the PHY */
	e1000_phy_reset(&adapter->hw);

	/* Have to setup TX_CLK and TX_CRS after software reset */
	e1000_phy_reset_clk_and_crs(adapter);

	e1000_write_phy_reg(&adapter->hw, PHY_CTRL, 0x8100);

	/* Wait for reset to complete. */
	udelay(500);

	/* Have to setup TX_CLK and TX_CRS after software reset */
	e1000_phy_reset_clk_and_crs(adapter);

	/* Write out to PHY registers 29 and 30 to disable the Receiver. */
	e1000_phy_disable_receiver(adapter);

	/* Set the loopback bit in the PHY control register. */
	e1000_read_phy_reg(&adapter->hw, PHY_CTRL, &phy_reg);
	phy_reg |= MII_CR_LOOPBACK;
	e1000_write_phy_reg(&adapter->hw, PHY_CTRL, phy_reg);

	/* Setup TX_CLK and TX_CRS one more time. */
	e1000_phy_reset_clk_and_crs(adapter);

	/* Check Phy Configuration */
	e1000_read_phy_reg(&adapter->hw, PHY_CTRL, &phy_reg);
	if (phy_reg != 0x4100)
		 return 9;

	e1000_read_phy_reg(&adapter->hw, M88E1000_EXT_PHY_SPEC_CTRL, &phy_reg);
	if (phy_reg != 0x0070)
		return 10;

	e1000_read_phy_reg(&adapter->hw, 29, &phy_reg);
	if (phy_reg != 0x001A)
		return 11;

	return 0;
}

static int
e1000_integrated_phy_loopback(struct e1000_adapter *adapter)
{
	uint32_t ctrl_reg = 0;
	uint32_t stat_reg = 0;

	adapter->hw.autoneg = FALSE;

	if (adapter->hw.phy_type == e1000_phy_m88) {
		/* Auto-MDI/MDIX Off */
		e1000_write_phy_reg(&adapter->hw,
				    M88E1000_PHY_SPEC_CTRL, 0x0808);
		/* reset to update Auto-MDI/MDIX */
		e1000_write_phy_reg(&adapter->hw, PHY_CTRL, 0x9140);
		/* autoneg off */
		e1000_write_phy_reg(&adapter->hw, PHY_CTRL, 0x8140);
	} else if (adapter->hw.phy_type == e1000_phy_gg82563) {
		e1000_write_phy_reg(&adapter->hw,
		                    GG82563_PHY_KMRN_MODE_CTRL,
		                    0x1CE);
	}
	/* force 1000, set loopback */
	e1000_write_phy_reg(&adapter->hw, PHY_CTRL, 0x4140);

	/* Now set up the MAC to the same speed/duplex as the PHY. */
	ctrl_reg = E1000_READ_REG(&adapter->hw, CTRL);
	ctrl_reg &= ~E1000_CTRL_SPD_SEL; /* Clear the speed sel bits */
	ctrl_reg |= (E1000_CTRL_FRCSPD | /* Set the Force Speed Bit */
		     E1000_CTRL_FRCDPX | /* Set the Force Duplex Bit */
		     E1000_CTRL_SPD_1000 |/* Force Speed to 1000 */
		     E1000_CTRL_FD);	 /* Force Duplex to FULL */

	if (adapter->hw.media_type == e1000_media_type_copper &&
	   adapter->hw.phy_type == e1000_phy_m88) {
		ctrl_reg |= E1000_CTRL_ILOS; /* Invert Loss of Signal */
	} else {
		/* Set the ILOS bit on the fiber Nic is half
		 * duplex link is detected. */
		stat_reg = E1000_READ_REG(&adapter->hw, STATUS);
		if ((stat_reg & E1000_STATUS_FD) == 0)
			ctrl_reg |= (E1000_CTRL_ILOS | E1000_CTRL_SLU);
	}

	E1000_WRITE_REG(&adapter->hw, CTRL, ctrl_reg);

	/* Disable the receiver on the PHY so when a cable is plugged in, the
	 * PHY does not begin to autoneg when a cable is reconnected to the NIC.
	 */
	if (adapter->hw.phy_type == e1000_phy_m88)
		e1000_phy_disable_receiver(adapter);

	udelay(500);

	return 0;
}

static int
e1000_set_phy_loopback(struct e1000_adapter *adapter)
{
	uint16_t phy_reg = 0;
	uint16_t count = 0;

	switch (adapter->hw.mac_type) {
	case e1000_82543:
		if (adapter->hw.media_type == e1000_media_type_copper) {
			/* Attempt to setup Loopback mode on Non-integrated PHY.
			 * Some PHY registers get corrupted at random, so
			 * attempt this 10 times.
			 */
			while (e1000_nonintegrated_phy_loopback(adapter) &&
			      count++ < 10);
			if (count < 11)
				return 0;
		}
		break;

	case e1000_82544:
	case e1000_82540:
	case e1000_82545:
	case e1000_82545_rev_3:
	case e1000_82546:
	case e1000_82546_rev_3:
	case e1000_82541:
	case e1000_82541_rev_2:
	case e1000_82547:
	case e1000_82547_rev_2:
	case e1000_82571:
	case e1000_82572:
	case e1000_82573:
	case e1000_80003es2lan:
		return e1000_integrated_phy_loopback(adapter);
		break;

	default:
		/* Default PHY loopback work is to read the MII
		 * control register and assert bit 14 (loopback mode).
		 */
		e1000_read_phy_reg(&adapter->hw, PHY_CTRL, &phy_reg);
		phy_reg |= MII_CR_LOOPBACK;
		e1000_write_phy_reg(&adapter->hw, PHY_CTRL, phy_reg);
		return 0;
		break;
	}

	return 8;
}

static int
e1000_setup_loopback_test(struct e1000_adapter *adapter)
{
	struct e1000_hw *hw = &adapter->hw;
	uint32_t rctl;

	if (hw->media_type == e1000_media_type_fiber ||
	    hw->media_type == e1000_media_type_internal_serdes) {
		switch (hw->mac_type) {
		case e1000_82545:
		case e1000_82546:
		case e1000_82545_rev_3:
		case e1000_82546_rev_3:
			return e1000_set_phy_loopback(adapter);
			break;
		case e1000_82571:
		case e1000_82572:
#define E1000_SERDES_LB_ON 0x410
			e1000_set_phy_loopback(adapter);
			E1000_WRITE_REG(hw, SCTL, E1000_SERDES_LB_ON);
			msec_delay(10);
			return 0;
			break;
		default:
			rctl = E1000_READ_REG(hw, RCTL);
			rctl |= E1000_RCTL_LBM_TCVR;
			E1000_WRITE_REG(hw, RCTL, rctl);
			return 0;
		}
	} else if (hw->media_type == e1000_media_type_copper)
		return e1000_set_phy_loopback(adapter);

	return 7;
}

static void
e1000_loopback_cleanup(struct e1000_adapter *adapter)
{
	struct e1000_hw *hw = &adapter->hw;
	uint32_t rctl;
	uint16_t phy_reg;

	rctl = E1000_READ_REG(hw, RCTL);
	rctl &= ~(E1000_RCTL_LBM_TCVR | E1000_RCTL_LBM_MAC);
	E1000_WRITE_REG(hw, RCTL, rctl);

	switch (hw->mac_type) {
	case e1000_82571:
	case e1000_82572:
		if (hw->media_type == e1000_media_type_fiber ||
		    hw->media_type == e1000_media_type_internal_serdes) {
#define E1000_SERDES_LB_OFF 0x400
			E1000_WRITE_REG(hw, SCTL, E1000_SERDES_LB_OFF);
			msec_delay(10);
			break;
		}
		/* Fall Through */
	case e1000_82545:
	case e1000_82546:
	case e1000_82545_rev_3:
	case e1000_82546_rev_3:
	default:
		hw->autoneg = TRUE;
		if (hw->phy_type == e1000_phy_gg82563) {
			e1000_write_phy_reg(hw,
					    GG82563_PHY_KMRN_MODE_CTRL,
					    0x180);
		}
		e1000_read_phy_reg(hw, PHY_CTRL, &phy_reg);
		if (phy_reg & MII_CR_LOOPBACK) {
			phy_reg &= ~MII_CR_LOOPBACK;
			e1000_write_phy_reg(hw, PHY_CTRL, phy_reg);
			e1000_phy_reset(hw);
		}
		break;
	}
}

static void
e1000_create_lbtest_frame(struct sk_buff *skb, unsigned int frame_size)
{
	memset(skb->data, 0xFF, frame_size);
	frame_size &= ~1;
	memset(&skb->data[frame_size / 2], 0xAA, frame_size / 2 - 1);
	memset(&skb->data[frame_size / 2 + 10], 0xBE, 1);
	memset(&skb->data[frame_size / 2 + 12], 0xAF, 1);
}

static int
e1000_check_lbtest_frame(struct sk_buff *skb, unsigned int frame_size)
{
	frame_size &= ~1;
	if (*(skb->data + 3) == 0xFF) {
		if ((*(skb->data + frame_size / 2 + 10) == 0xBE) &&
		   (*(skb->data + frame_size / 2 + 12) == 0xAF)) {
			return 0;
		}
	}
	return 13;
}

static int
e1000_run_loopback_test(struct e1000_adapter *adapter)
{
	struct e1000_tx_ring *txdr = &adapter->test_tx_ring;
	struct e1000_rx_ring *rxdr = &adapter->test_rx_ring;
	struct pci_dev *pdev = adapter->pdev;
	int i, j, k, l, lc, good_cnt, ret_val=0;
	unsigned long time;

	E1000_WRITE_REG(&adapter->hw, RDT, rxdr->count - 1);

	/* Calculate the loop count based on the largest descriptor ring
	 * The idea is to wrap the largest ring a number of times using 64
	 * send/receive pairs during each loop
	 */

	if (rxdr->count <= txdr->count)
		lc = ((txdr->count / 64) * 2) + 1;
	else
		lc = ((rxdr->count / 64) * 2) + 1;

	k = l = 0;
	for (j = 0; j <= lc; j++) { /* loop count loop */
		for (i = 0; i < 64; i++) { /* send the packets */
			e1000_create_lbtest_frame(txdr->buffer_info[i].skb,
					1024);
			pci_dma_sync_single_for_device(pdev,
					txdr->buffer_info[k].dma,
				    	txdr->buffer_info[k].length,
				    	PCI_DMA_TODEVICE);
			if (unlikely(++k == txdr->count)) k = 0;
		}
		E1000_WRITE_REG(&adapter->hw, TDT, k);
		msec_delay(200);
		time = jiffies; /* set the start time for the receive */
		good_cnt = 0;
		do { /* receive the sent packets */
			pci_dma_sync_single_for_cpu(pdev,
					rxdr->buffer_info[l].dma,
				    	rxdr->buffer_info[l].length,
				    	PCI_DMA_FROMDEVICE);

			ret_val = e1000_check_lbtest_frame(
					rxdr->buffer_info[l].skb,
				   	1024);
			if (!ret_val)
				good_cnt++;
			if (unlikely(++l == rxdr->count)) l = 0;
			/* time + 20 msecs (200 msecs on 2.4) is more than
			 * enough time to complete the receives, if it's
			 * exceeded, break and error off
			 */
		} while (good_cnt < 64 && jiffies < (time + 20));
		if (good_cnt != 64) {
			ret_val = 13; /* ret_val is the same as mis-compare */
			break;
		}
		if (jiffies >= (time + 2)) {
			ret_val = 14; /* error code for time out error */
			break;
		}
	} /* end loop count loop */
	return ret_val;
}

static int
e1000_loopback_test(struct e1000_adapter *adapter, uint64_t *data)
{
	/* PHY loopback cannot be performed if SoL/IDER
	 * sessions are active */
	if (e1000_check_phy_reset_block(&adapter->hw)) {
		DPRINTK(DRV, ERR, "Cannot do PHY loopback test "
		        "when SoL/IDER is active.\n");
		*data = 0;
		goto out;
	}

	if ((*data = e1000_setup_desc_rings(adapter)))
		goto out;
	if ((*data = e1000_setup_loopback_test(adapter)))
		goto err_loopback;
	*data = e1000_run_loopback_test(adapter);
	e1000_loopback_cleanup(adapter);

err_loopback:
	e1000_free_desc_rings(adapter);
out:
	return *data;
}

static int
e1000_link_test(struct e1000_adapter *adapter, uint64_t *data)
{
	*data = 0;
	if (adapter->hw.media_type == e1000_media_type_internal_serdes) {
		int i = 0;
		adapter->hw.serdes_link_down = TRUE;

		/* On some blade server designs, link establishment
		 * could take as long as 2-3 minutes */
		do {
			e1000_check_for_link(&adapter->hw);
			if (adapter->hw.serdes_link_down == FALSE)
				return *data;
			msec_delay(20);
		} while (i++ < 3750);

		*data = 1;
	} else {
		e1000_check_for_link(&adapter->hw);
		if (adapter->hw.autoneg)  /* if auto_neg is set wait for it */
			msec_delay(4000);

		if (!(E1000_READ_REG(&adapter->hw, STATUS) & E1000_STATUS_LU)) {
			*data = 1;
		}
	}
	return *data;
}

static int
e1000_diag_test_count(struct net_device *netdev)
{
	return E1000_TEST_LEN;
}

static void
e1000_diag_test(struct net_device *netdev,
		   struct ethtool_test *eth_test, uint64_t *data)
{
	struct e1000_adapter *adapter = netdev_priv(netdev);
	boolean_t if_running = netif_running(netdev);

	if (eth_test->flags == ETH_TEST_FL_OFFLINE) {
		/* Offline tests */

		/* save speed, duplex, autoneg settings */
		uint16_t autoneg_advertised = adapter->hw.autoneg_advertised;
		uint8_t forced_speed_duplex = adapter->hw.forced_speed_duplex;
		uint8_t autoneg = adapter->hw.autoneg;

		/* Link test performed before hardware reset so autoneg doesn't
		 * interfere with test result */
		if (e1000_link_test(adapter, &data[4]))
			eth_test->flags |= ETH_TEST_FL_FAILED;

		if (if_running)
			e1000_down(adapter);
		else
			e1000_reset(adapter);

		if (e1000_reg_test(adapter, &data[0]))
			eth_test->flags |= ETH_TEST_FL_FAILED;

		e1000_reset(adapter);
		if (e1000_eeprom_test(adapter, &data[1]))
			eth_test->flags |= ETH_TEST_FL_FAILED;

		e1000_reset(adapter);
		if (e1000_intr_test(adapter, &data[2]))
			eth_test->flags |= ETH_TEST_FL_FAILED;

		e1000_reset(adapter);
		if (e1000_loopback_test(adapter, &data[3]))
			eth_test->flags |= ETH_TEST_FL_FAILED;

		/* restore speed, duplex, autoneg settings */
		adapter->hw.autoneg_advertised = autoneg_advertised;
		adapter->hw.forced_speed_duplex = forced_speed_duplex;
		adapter->hw.autoneg = autoneg;

		e1000_reset(adapter);
		if (if_running)
			e1000_up(adapter);
	} else {
		/* Online tests */
		if (e1000_link_test(adapter, &data[4]))
			eth_test->flags |= ETH_TEST_FL_FAILED;

		/* Offline tests aren't run; pass by default */
		data[0] = 0;
		data[1] = 0;
		data[2] = 0;
		data[3] = 0;
	}
	msleep_interruptible(4 * 1000);
}

static void
e1000_get_wol(struct net_device *netdev, struct ethtool_wolinfo *wol)
{
	struct e1000_adapter *adapter = netdev_priv(netdev);
	struct e1000_hw *hw = &adapter->hw;

	switch (adapter->hw.device_id) {
	case E1000_DEV_ID_82542:
	case E1000_DEV_ID_82543GC_FIBER:
	case E1000_DEV_ID_82543GC_COPPER:
	case E1000_DEV_ID_82544EI_FIBER:
	case E1000_DEV_ID_82546EB_QUAD_COPPER:
	case E1000_DEV_ID_82545EM_FIBER:
	case E1000_DEV_ID_82545EM_COPPER:
	case E1000_DEV_ID_82546GB_QUAD_COPPER:
		wol->supported = 0;
		wol->wolopts   = 0;
		return;

	case E1000_DEV_ID_82546GB_QUAD_COPPER_KSP3:
		/* device id 10B5 port-A supports wol */
		if (!adapter->ksp3_port_a) {
			wol->supported = 0;
			return;
		}
		/* KSP3 does not suppport UCAST wake-ups for any interface */
		wol->supported = WAKE_MCAST | WAKE_BCAST | WAKE_MAGIC;

		if (adapter->wol & E1000_WUFC_EX)
			DPRINTK(DRV, ERR, "Interface does not support "
		        "directed (unicast) frame wake-up packets\n");
		wol->wolopts = 0;
		goto do_defaults;

	case E1000_DEV_ID_82546EB_FIBER:
	case E1000_DEV_ID_82546GB_FIBER:
	case E1000_DEV_ID_82571EB_FIBER:
		/* Wake events only supported on port A for dual fiber */
		if (E1000_READ_REG(hw, STATUS) & E1000_STATUS_FUNC_1) {
			wol->supported = 0;
			wol->wolopts   = 0;
			return;
		}
		/* Fall Through */

	default:
		wol->supported = WAKE_UCAST | WAKE_MCAST |
				 WAKE_BCAST | WAKE_MAGIC;
		wol->wolopts = 0;

do_defaults:
		if (adapter->wol & E1000_WUFC_EX)
			wol->wolopts |= WAKE_UCAST;
		if (adapter->wol & E1000_WUFC_MC)
			wol->wolopts |= WAKE_MCAST;
		if (adapter->wol & E1000_WUFC_BC)
			wol->wolopts |= WAKE_BCAST;
		if (adapter->wol & E1000_WUFC_MAG)
			wol->wolopts |= WAKE_MAGIC;
		return;
	}
}

static int
e1000_set_wol(struct net_device *netdev, struct ethtool_wolinfo *wol)
{
	struct e1000_adapter *adapter = netdev_priv(netdev);
	struct e1000_hw *hw = &adapter->hw;

	switch (adapter->hw.device_id) {
	case E1000_DEV_ID_82542:
	case E1000_DEV_ID_82543GC_FIBER:
	case E1000_DEV_ID_82543GC_COPPER:
	case E1000_DEV_ID_82544EI_FIBER:
	case E1000_DEV_ID_82546EB_QUAD_COPPER:
	case E1000_DEV_ID_82546GB_QUAD_COPPER:
	case E1000_DEV_ID_82545EM_FIBER:
	case E1000_DEV_ID_82545EM_COPPER:
		return wol->wolopts ? -EOPNOTSUPP : 0;

	case E1000_DEV_ID_82546GB_QUAD_COPPER_KSP3:
		/* device id 10B5 port-A supports wol */
		if (!adapter->ksp3_port_a)
			return wol->wolopts ? -EOPNOTSUPP : 0;

		if (wol->wolopts & WAKE_UCAST) {
			DPRINTK(DRV, ERR, "Interface does not support "
		        "directed (unicast) frame wake-up packets\n");
			return -EOPNOTSUPP;
		}

	case E1000_DEV_ID_82546EB_FIBER:
	case E1000_DEV_ID_82546GB_FIBER:
	case E1000_DEV_ID_82571EB_FIBER:
		/* Wake events only supported on port A for dual fiber */
		if (E1000_READ_REG(hw, STATUS) & E1000_STATUS_FUNC_1)
			return wol->wolopts ? -EOPNOTSUPP : 0;
		/* Fall Through */

	default:
		if (wol->wolopts & (WAKE_PHY | WAKE_ARP | WAKE_MAGICSECURE))
			return -EOPNOTSUPP;

		adapter->wol = 0;

		if (wol->wolopts & WAKE_UCAST)
			adapter->wol |= E1000_WUFC_EX;
		if (wol->wolopts & WAKE_MCAST)
			adapter->wol |= E1000_WUFC_MC;
		if (wol->wolopts & WAKE_BCAST)
			adapter->wol |= E1000_WUFC_BC;
		if (wol->wolopts & WAKE_MAGIC)
			adapter->wol |= E1000_WUFC_MAG;
	}

	return 0;
}

/* toggle LED 4 times per second = 2 "blinks" per second */
#define E1000_ID_INTERVAL	(HZ/4)

/* bit defines for adapter->led_status */
#define E1000_LED_ON		0

static void
e1000_led_blink_callback(unsigned long data)
{
	struct e1000_adapter *adapter = (struct e1000_adapter *) data;

	if (test_and_change_bit(E1000_LED_ON, &adapter->led_status))
		e1000_led_off(&adapter->hw);
	else
		e1000_led_on(&adapter->hw);

	mod_timer(&adapter->blink_timer, jiffies + E1000_ID_INTERVAL);
}

static int
e1000_phys_id(struct net_device *netdev, uint32_t data)
{
	struct e1000_adapter *adapter = netdev_priv(netdev);

	if (!data || data > (uint32_t)(MAX_SCHEDULE_TIMEOUT / HZ))
		data = (uint32_t)(MAX_SCHEDULE_TIMEOUT / HZ);

	if (adapter->hw.mac_type < e1000_82571) {
		if (!adapter->blink_timer.function) {
			init_timer(&adapter->blink_timer);
			adapter->blink_timer.function = e1000_led_blink_callback;
			adapter->blink_timer.data = (unsigned long) adapter;
		}
		e1000_setup_led(&adapter->hw);
		mod_timer(&adapter->blink_timer, jiffies);
		msleep_interruptible(data * 1000);
		del_timer_sync(&adapter->blink_timer);
	} else if (adapter->hw.mac_type < e1000_82573) {
		E1000_WRITE_REG(&adapter->hw, LEDCTL,
			(E1000_LEDCTL_LED2_BLINK_RATE |
			 E1000_LEDCTL_LED0_BLINK | E1000_LEDCTL_LED2_BLINK |
			 (E1000_LEDCTL_MODE_LED_ON << E1000_LEDCTL_LED2_MODE_SHIFT) |
			 (E1000_LEDCTL_MODE_LINK_ACTIVITY << E1000_LEDCTL_LED0_MODE_SHIFT) |
			 (E1000_LEDCTL_MODE_LED_OFF << E1000_LEDCTL_LED1_MODE_SHIFT)));
		msleep_interruptible(data * 1000);
	} else {
		E1000_WRITE_REG(&adapter->hw, LEDCTL,
			(E1000_LEDCTL_LED2_BLINK_RATE |
			 E1000_LEDCTL_LED1_BLINK | E1000_LEDCTL_LED2_BLINK |
			 (E1000_LEDCTL_MODE_LED_ON << E1000_LEDCTL_LED2_MODE_SHIFT) |
			 (E1000_LEDCTL_MODE_LINK_ACTIVITY << E1000_LEDCTL_LED1_MODE_SHIFT) |
			 (E1000_LEDCTL_MODE_LED_OFF << E1000_LEDCTL_LED0_MODE_SHIFT)));
		msleep_interruptible(data * 1000);
	}

	e1000_led_off(&adapter->hw);
	clear_bit(E1000_LED_ON, &adapter->led_status);
	e1000_cleanup_led(&adapter->hw);

	return 0;
}

static int
e1000_nway_reset(struct net_device *netdev)
{
	struct e1000_adapter *adapter = netdev_priv(netdev);
	if (netif_running(netdev)) {
		e1000_down(adapter);
		e1000_up(adapter);
	}
	return 0;
}

static int
e1000_get_stats_count(struct net_device *netdev)
{
	return E1000_STATS_LEN;
}

static void
e1000_get_ethtool_stats(struct net_device *netdev,
		struct ethtool_stats *stats, uint64_t *data)
{
	struct e1000_adapter *adapter = netdev_priv(netdev);
	int i;

	e1000_update_stats(adapter);
	for (i = 0; i < E1000_GLOBAL_STATS_LEN; i++) {
		char *p = (char *)adapter+e1000_gstrings_stats[i].stat_offset;
		data[i] = (e1000_gstrings_stats[i].sizeof_stat ==
			sizeof(uint64_t)) ? *(uint64_t *)p : *(uint32_t *)p;
	}
/*	BUG_ON(i != E1000_STATS_LEN); */
}

static void
e1000_get_strings(struct net_device *netdev, uint32_t stringset, uint8_t *data)
{
	uint8_t *p = data;
	int i;

	switch (stringset) {
	case ETH_SS_TEST:
		memcpy(data, *e1000_gstrings_test,
			E1000_TEST_LEN*ETH_GSTRING_LEN);
		break;
	case ETH_SS_STATS:
		for (i = 0; i < E1000_GLOBAL_STATS_LEN; i++) {
			memcpy(p, e1000_gstrings_stats[i].stat_string,
			       ETH_GSTRING_LEN);
			p += ETH_GSTRING_LEN;
		}
/*		BUG_ON(p - data != E1000_STATS_LEN * ETH_GSTRING_LEN); */
		break;
	}
}

static struct ethtool_ops e1000_ethtool_ops = {
	.get_settings           = e1000_get_settings,
	.set_settings           = e1000_set_settings,
	.get_drvinfo            = e1000_get_drvinfo,
	.get_regs_len           = e1000_get_regs_len,
	.get_regs               = e1000_get_regs,
	.get_wol                = e1000_get_wol,
	.set_wol                = e1000_set_wol,
	.get_msglevel	        = e1000_get_msglevel,
	.set_msglevel	        = e1000_set_msglevel,
	.nway_reset             = e1000_nway_reset,
	.get_link               = ethtool_op_get_link,
	.get_eeprom_len         = e1000_get_eeprom_len,
	.get_eeprom             = e1000_get_eeprom,
	.set_eeprom             = e1000_set_eeprom,
	.get_ringparam          = e1000_get_ringparam,
	.set_ringparam          = e1000_set_ringparam,
	.get_pauseparam		= e1000_get_pauseparam,
	.set_pauseparam		= e1000_set_pauseparam,
	.get_rx_csum		= e1000_get_rx_csum,
	.set_rx_csum		= e1000_set_rx_csum,
	.get_tx_csum		= e1000_get_tx_csum,
	.set_tx_csum		= e1000_set_tx_csum,
	.get_sg			= ethtool_op_get_sg,
	.set_sg			= ethtool_op_set_sg,
#ifdef NETIF_F_TSO
	.get_tso		= ethtool_op_get_tso,
	.set_tso		= e1000_set_tso,
#endif
	.self_test_count        = e1000_diag_test_count,
	.self_test              = e1000_diag_test,
	.get_strings            = e1000_get_strings,
	.phys_id                = e1000_phys_id,
	.get_stats_count        = e1000_get_stats_count,
	.get_ethtool_stats      = e1000_get_ethtool_stats,
	.get_perm_addr		= ethtool_op_get_perm_addr,
};

void e1000_set_ethtool_ops(struct net_device *netdev)
{
	SET_ETHTOOL_OPS(netdev, &e1000_ethtool_ops);
}<|MERGE_RESOLUTION|>--- conflicted
+++ resolved
@@ -871,16 +871,10 @@
 	*data = 0;
 
 	/* Hook up test interrupt handler just for this test */
-<<<<<<< HEAD
-	if (!request_irq(irq, &e1000_test_intr, 0, netdev->name, netdev)) {
-		shared_int = FALSE;
-	} else if (request_irq(irq, &e1000_test_intr, SA_SHIRQ,
-=======
 	if (!request_irq(irq, &e1000_test_intr, SA_PROBEIRQ, netdev->name,
 	                 netdev)) {
  		shared_int = FALSE;
  	} else if (request_irq(irq, &e1000_test_intr, SA_SHIRQ,
->>>>>>> cb15f81b
 			      netdev->name, netdev)){
 		*data = 1;
 		return -1;
