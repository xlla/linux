#
# wan devices configuration
#

menuconfig WAN
	bool "Wan interfaces support"
	---help---
	  Wide Area Networks (WANs), such as X.25, Frame Relay and leased
	  lines, are used to interconnect Local Area Networks (LANs) over vast
	  distances with data transfer rates significantly higher than those
	  achievable with commonly used asynchronous modem connections.

	  Usually, a quite expensive external device called a `WAN router' is
	  needed to connect to a WAN. As an alternative, a relatively
	  inexpensive WAN interface card can allow your Linux box to directly
	  connect to a WAN.

	  If you have one of those cards and wish to use it under Linux,
	  say Y here and also to the WAN driver for your card.

	  If unsure, say N.

if WAN

# There is no way to detect a comtrol sv11 - force it modular for now.
config HOSTESS_SV11
	tristate "Comtrol Hostess SV-11 support"
	depends on ISA && m && ISA_DMA_API && INET && HDLC
	help
	  Driver for Comtrol Hostess SV-11 network card which
	  operates on low speed synchronous serial links at up to
	  256Kbps, supporting PPP and Cisco HDLC.

	  The driver will be compiled as a module: the
	  module will be called hostess_sv11.

# The COSA/SRP driver has not been tested as non-modular yet.
config COSA
	tristate "COSA/SRP sync serial boards support"
	depends on ISA && m && ISA_DMA_API && HDLC
	---help---
	  Driver for COSA and SRP synchronous serial boards.

	  These boards allow to connect synchronous serial devices (for example
	  base-band modems, or any other device with the X.21, V.24, V.35 or
	  V.36 interface) to your Linux box. The cards can work as the
	  character device, synchronous PPP network device, or the Cisco HDLC
	  network device.

	  You will need user-space utilities COSA or SRP boards for downloading
 	  the firmware to the cards and to set them up. Look at the
	  <http://www.fi.muni.cz/~kas/cosa/> for more information. You can also
	  read the comment at the top of the <file:drivers/net/wan/cosa.c> for
	  details about the cards and the driver itself.

	  The driver will be compiled as a module: the
	  module will be called cosa.

#
# Lan Media's board. Currently 1000, 1200, 5200, 5245
#
config LANMEDIA
	tristate "LanMedia Corp. SSI/V.35, T1/E1, HSSI, T3 boards"
	depends on PCI && VIRT_TO_BUS && HDLC
	---help---
	  Driver for the following Lan Media family of serial boards:

	  - LMC 1000 board allows you to connect synchronous serial devices
	  (for example base-band modems, or any other device with the X.21,
	  V.24, V.35 or V.36 interface) to your Linux box.

	  - LMC 1200 with on board DSU board allows you to connect your Linux
	  box directly to a T1 or E1 circuit.

	  - LMC 5200 board provides a HSSI interface capable of running up to
	  52 Mbits per second.

	  - LMC 5245 board connects directly to a T3 circuit saving the
	  additional external hardware.

	  To change setting such as clock source you will need lmcctl.
	  It is available at <ftp://ftp.lanmedia.com/> (broken link).

	  To compile this driver as a module, choose M here: the
	  module will be called lmc.

# There is no way to detect a Sealevel board. Force it modular
config SEALEVEL_4021
	tristate "Sealevel Systems 4021 support"
	depends on ISA && m && ISA_DMA_API && INET && HDLC
	help
	  This is a driver for the Sealevel Systems ACB 56 serial I/O adapter.

	  The driver will be compiled as a module: the
	  module will be called sealevel.

# Generic HDLC
config HDLC
	tristate "Generic HDLC layer"
	help
	  Say Y to this option if your Linux box contains a WAN (Wide Area
	  Network) card supported by this driver and you are planning to
	  connect the box to a WAN.

	  You will need supporting software from
	  <http://www.kernel.org/pub/linux/utils/net/hdlc/>.
	  Generic HDLC driver currently supports raw HDLC, Cisco HDLC, Frame
	  Relay, synchronous Point-to-Point Protocol (PPP) and X.25.

 	  To compile this driver as a module, choose M here: the
	  module will be called hdlc.

	  If unsure, say N.

config HDLC_RAW
	tristate "Raw HDLC support"
	depends on HDLC
	help
	  Generic HDLC driver supporting raw HDLC over WAN connections.

	  If unsure, say N.

config HDLC_RAW_ETH
	tristate "Raw HDLC Ethernet device support"
	depends on HDLC
	help
	  Generic HDLC driver supporting raw HDLC Ethernet device emulation
	  over WAN connections.

	  You will need it for Ethernet over HDLC bridges.

	  If unsure, say N.

config HDLC_CISCO
	tristate "Cisco HDLC support"
	depends on HDLC
	help
	  Generic HDLC driver supporting Cisco HDLC over WAN connections.

	  If unsure, say N.

config HDLC_FR
	tristate "Frame Relay support"
	depends on HDLC
	help
	  Generic HDLC driver supporting Frame Relay over WAN connections.

	  If unsure, say N.

config HDLC_PPP
	tristate "Synchronous Point-to-Point Protocol (PPP) support"
	depends on HDLC
	help
	  Generic HDLC driver supporting PPP over WAN connections.

	  If unsure, say N.

config HDLC_X25
	tristate "X.25 protocol support"
	depends on HDLC && (LAPB=m && HDLC=m || LAPB=y)
	help
	  Generic HDLC driver supporting X.25 over WAN connections.

	  If unsure, say N.

comment "X.25/LAPB support is disabled"
	depends on HDLC && (LAPB!=m || HDLC!=m) && LAPB!=y

config PCI200SYN
	tristate "Goramo PCI200SYN support"
	depends on HDLC && PCI
	help
	  Driver for PCI200SYN cards by Goramo sp. j.

	  If you have such a card, say Y here and see
	  <http://www.kernel.org/pub/linux/utils/net/hdlc/>.

	  To compile this as a module, choose M here: the
	  module will be called pci200syn.

	  If unsure, say N.

config WANXL
	tristate "SBE Inc. wanXL support"
	depends on HDLC && PCI
	help
	  Driver for wanXL PCI cards by SBE Inc.

	  If you have such a card, say Y here and see
	  <http://www.kernel.org/pub/linux/utils/net/hdlc/>.

	  To compile this as a module, choose M here: the
	  module will be called wanxl.

	  If unsure, say N.

config WANXL_BUILD_FIRMWARE
	bool "rebuild wanXL firmware"
	depends on WANXL && !PREVENT_FIRMWARE_BUILD
	help
	  Allows you to rebuild firmware run by the QUICC processor.
	  It requires as68k, ld68k and hexdump programs.

	  You should never need this option, say N.

config PC300TOO
	tristate "Cyclades PC300 RSV/X21 alternative support"
	depends on HDLC && PCI
	help
	  Alternative driver for PC300 RSV/X21 PCI cards made by
	  Cyclades, Inc. If you have such a card, say Y here and see
	  <http://www.kernel.org/pub/linux/utils/net/hdlc/>.

	  To compile this as a module, choose M here: the module
	  will be called pc300too.

	  If unsure, say N here.

config N2
	tristate "SDL RISCom/N2 support"
	depends on HDLC && ISA
	help
	  Driver for RISCom/N2 single or dual channel ISA cards by
	  SDL Communications Inc.

	  If you have such a card, say Y here and see
	  <http://www.kernel.org/pub/linux/utils/net/hdlc/>.

	  Note that N2csu and N2dds cards are not supported by this driver.

	  To compile this driver as a module, choose M here: the module
	  will be called n2.

	  If unsure, say N.

config C101
	tristate "Moxa C101 support"
	depends on HDLC && ISA
	help
	  Driver for C101 SuperSync ISA cards by Moxa Technologies Co., Ltd.

	  If you have such a card, say Y here and see
	  <http://www.kernel.org/pub/linux/utils/net/hdlc/>.

	  To compile this driver as a module, choose M here: the
	  module will be called c101.

	  If unsure, say N.

config FARSYNC
	tristate "FarSync T-Series support"
	depends on HDLC && PCI
	---help---
	  Support for the FarSync T-Series X.21 (and V.35/V.24) cards by
	  FarSite Communications Ltd.

	  Synchronous communication is supported on all ports at speeds up to
	  8Mb/s (128K on V.24) using synchronous PPP, Cisco HDLC, raw HDLC,
	  Frame Relay or X.25/LAPB.

	  If you want the module to be automatically loaded when the interface
	  is referenced then you should add "alias hdlcX farsync" to a file
	  in /etc/modprobe.d/ for each interface, where X is 0, 1, 2, ..., or
	  simply use "alias hdlc* farsync" to indicate all of them.

	  To compile this driver as a module, choose M here: the
	  module will be called farsync.

config DSCC4
	tristate "Etinc PCISYNC serial board support"
	depends on HDLC && PCI && m
	help
	  Driver for Etinc PCISYNC boards based on the Infineon (ex. Siemens)
	  DSCC4 chipset.

	  This is supposed to work with the four port card. Take a look at
	  <http://www.cogenit.fr/dscc4/> for further information about the
	  driver.

	  To compile this driver as a module, choose M here: the
	  module will be called dscc4.

config DSCC4_PCISYNC
	bool "Etinc PCISYNC features"
	depends on DSCC4
	help
	  Due to Etinc's design choice for its PCISYNC cards, some operations
	  are only allowed on specific ports of the DSCC4. This option is the
	  only way for the driver to know that it shouldn't return a success
	  code for these operations.

	  Please say Y if your card is an Etinc's PCISYNC.

config DSCC4_PCI_RST
	bool "Hard reset support"
	depends on DSCC4
	help
	  Various DSCC4 bugs forbid any reliable software reset of the ASIC.
	  As a replacement, some vendors provide a way to assert the PCI #RST
	  pin of DSCC4 through the GPIO port of the card. If you choose Y,
	  the driver will make use of this feature before module removal
	  (i.e. rmmod). The feature is known to be available on Commtech's
	  cards. Contact your manufacturer for details.

	  Say Y if your card supports this feature.

config IXP4XX_HSS
	tristate "Intel IXP4xx HSS (synchronous serial port) support"
	depends on HDLC && ARM && ARCH_IXP4XX && IXP4XX_NPE && IXP4XX_QMGR
	help
	  Say Y here if you want to use built-in HSS ports
	  on IXP4xx processor.

config DLCI
	tristate "Frame Relay DLCI support"
	---help---
	  Support for the Frame Relay protocol.

	  Frame Relay is a fast low-cost way to connect to a remote Internet
	  access provider or to form a private wide area network. The one
	  physical line from your box to the local "switch" (i.e. the entry
	  point to the Frame Relay network, usually at the phone company) can
	  carry several logical point-to-point connections to other computers
	  connected to the Frame Relay network. For a general explanation of
	  the protocol, check out <http://www.mplsforum.org/>.

	  To use frame relay, you need supporting hardware (called FRAD) and
	  certain programs from the net-tools package as explained in
	  <file:Documentation/networking/framerelay.txt>.

	  To compile this driver as a module, choose M here: the
	  module will be called dlci.

config DLCI_MAX
	int "Max DLCI per device"
	depends on DLCI
	default "8"
	help
	  How many logical point-to-point frame relay connections (the
	  identifiers of which are called DCLIs) should be handled by each
	  of your hardware frame relay access devices.

	  Go with the default.

config SDLA
	tristate "SDLA (Sangoma S502/S508) support"
	depends on DLCI && ISA
	help
	  Driver for the Sangoma S502A, S502E, and S508 Frame Relay Access
	  Devices.

	  These are multi-protocol cards, but only Frame Relay is supported
	  by the driver at this time. Please read
	  <file:Documentation/networking/framerelay.txt>.

	  To compile this driver as a module, choose M here: the
	  module will be called sdla.

# X.25 network drivers
config LAPBETHER
	tristate "LAPB over Ethernet driver"
	depends on LAPB && X25
	---help---
	  Driver for a pseudo device (typically called /dev/lapb0) which allows
	  you to open an LAPB point-to-point connection to some other computer
	  on your Ethernet network.

	  In order to do this, you need to say Y or M to the driver for your
	  Ethernet card as well as to "LAPB Data Link Driver".

	  To compile this driver as a module, choose M here: the
	  module will be called lapbether.

	  If unsure, say N.

config X25_ASY
<<<<<<< HEAD
	tristate "X.25 async driver"
	depends on LAPB && X25
=======
	tristate "X.25 async driver (EXPERIMENTAL)"
	depends on LAPB && X25 && TTY
>>>>>>> 9e17df37
	---help---
	  Send and receive X.25 frames over regular asynchronous serial
	  lines such as telephone lines equipped with ordinary modems.

	  Experts should note that this driver doesn't currently comply with
	  the asynchronous HDLS framing protocols in CCITT recommendation X.25.

	  To compile this driver as a module, choose M here: the
	  module will be called x25_asy.

	  If unsure, say N.

config SBNI
	tristate "Granch SBNI12 Leased Line adapter support"
	depends on X86
	---help---
	  Driver for ISA SBNI12-xx cards which are low cost alternatives to
	  leased line modems.

	  You can find more information and last versions of drivers and
	  utilities at <http://www.granch.ru/>. If you have any question you
	  can send email to <sbni@granch.ru>.

	  To compile this driver as a module, choose M here: the
	  module will be called sbni.

	  If unsure, say N.

config SBNI_MULTILINE
	bool "Multiple line feature support"
	depends on SBNI
	help
	  Schedule traffic for some parallel lines, via SBNI12 adapters.

	  If you have two computers connected with two parallel lines it's
	  possible to increase transfer rate nearly twice. You should have
	  a program named 'sbniconfig' to configure adapters.

	  If unsure, say N.

endif # WAN<|MERGE_RESOLUTION|>--- conflicted
+++ resolved
@@ -374,13 +374,8 @@
 	  If unsure, say N.
 
 config X25_ASY
-<<<<<<< HEAD
 	tristate "X.25 async driver"
-	depends on LAPB && X25
-=======
-	tristate "X.25 async driver (EXPERIMENTAL)"
 	depends on LAPB && X25 && TTY
->>>>>>> 9e17df37
 	---help---
 	  Send and receive X.25 frames over regular asynchronous serial
 	  lines such as telephone lines equipped with ordinary modems.
