/* Copyright (c) 2013-2017, The Linux Foundation. All rights reserved.
 *
 * This program is free software; you can redistribute it and/or modify
 * it under the terms of the GNU General Public License version 2 and
 * only version 2 as published by the Free Software Foundation.
 *
 * This program is distributed in the hope that it will be useful,
 * but WITHOUT ANY WARRANTY; without even the implied warranty of
 * MERCHANTABILITY or FITNESS FOR A PARTICULAR PURPOSE.  See the
 * GNU General Public License for more details.
 *
 * RMNET Data ingress/egress handler
 *
 */

#include <linux/netdevice.h>
#include <linux/netdev_features.h>
#include <linux/if_arp.h>
#include <net/sock.h>
#include "rmnet_private.h"
#include "rmnet_config.h"
#include "rmnet_vnd.h"
#include "rmnet_map.h"
#include "rmnet_handlers.h"

#define RMNET_IP_VERSION_4 0x40
#define RMNET_IP_VERSION_6 0x60

/* Helper Functions */

static void rmnet_set_skb_proto(struct sk_buff *skb)
{
	switch (skb->data[0] & 0xF0) {
	case RMNET_IP_VERSION_4:
		skb->protocol = htons(ETH_P_IP);
		break;
	case RMNET_IP_VERSION_6:
		skb->protocol = htons(ETH_P_IPV6);
		break;
	default:
		skb->protocol = htons(ETH_P_MAP);
		break;
	}
}

/* Generic handler */

static void
rmnet_deliver_skb(struct sk_buff *skb)
{
	struct rmnet_priv *priv = netdev_priv(skb->dev);

	skb_reset_transport_header(skb);
	skb_reset_network_header(skb);
	rmnet_vnd_rx_fixup(skb, skb->dev);

	skb->pkt_type = PACKET_HOST;
	skb_set_mac_header(skb, 0);
	gro_cells_receive(&priv->gro_cells, skb);
}

/* MAP handler */

static void
__rmnet_map_ingress_handler(struct sk_buff *skb,
			    struct rmnet_port *port)
{
	struct rmnet_endpoint *ep;
	u16 len, pad;
	u8 mux_id;

	if (RMNET_MAP_GET_CD_BIT(skb)) {
		if (port->data_format & RMNET_INGRESS_FORMAT_MAP_COMMANDS)
			return rmnet_map_command(skb, port);

		goto free_skb;
	}

	mux_id = RMNET_MAP_GET_MUX_ID(skb);
	pad = RMNET_MAP_GET_PAD(skb);
	len = RMNET_MAP_GET_LENGTH(skb) - pad;

	if (mux_id >= RMNET_MAX_LOGICAL_EP)
		goto free_skb;

	ep = rmnet_get_endpoint(port, mux_id);
	if (!ep)
		goto free_skb;

	skb->dev = ep->egress_dev;

	/* Subtract MAP header */
	skb_pull(skb, sizeof(struct rmnet_map_header));
	rmnet_set_skb_proto(skb);
<<<<<<< HEAD
=======

	if (port->data_format & RMNET_INGRESS_FORMAT_MAP_CKSUMV4) {
		if (!rmnet_map_checksum_downlink_packet(skb, len + pad))
			skb->ip_summed = CHECKSUM_UNNECESSARY;
	}

	skb_trim(skb, len);
>>>>>>> 661e50bc
	rmnet_deliver_skb(skb);
	return;

free_skb:
	kfree_skb(skb);
}

static void
rmnet_map_ingress_handler(struct sk_buff *skb,
			  struct rmnet_port *port)
{
	struct sk_buff *skbn;

	if (skb->dev->type == ARPHRD_ETHER) {
		if (pskb_expand_head(skb, ETH_HLEN, 0, GFP_KERNEL)) {
			kfree_skb(skb);
			return;
		}

		skb_push(skb, ETH_HLEN);
	}

	if (port->data_format & RMNET_INGRESS_FORMAT_DEAGGREGATION) {
		while ((skbn = rmnet_map_deaggregate(skb, port)) != NULL)
			__rmnet_map_ingress_handler(skbn, port);

		consume_skb(skb);
	} else {
		__rmnet_map_ingress_handler(skb, port);
	}
}

static int rmnet_map_egress_handler(struct sk_buff *skb,
				    struct rmnet_port *port, u8 mux_id,
				    struct net_device *orig_dev)
{
	int required_headroom, additional_header_len;
	struct rmnet_map_header *map_header;

	additional_header_len = 0;
	required_headroom = sizeof(struct rmnet_map_header);

	if (port->data_format & RMNET_EGRESS_FORMAT_MAP_CKSUMV4) {
		additional_header_len = sizeof(struct rmnet_map_ul_csum_header);
		required_headroom += additional_header_len;
	}

	if (skb_headroom(skb) < required_headroom) {
		if (pskb_expand_head(skb, required_headroom, 0, GFP_KERNEL))
			goto fail;
	}

	if (port->data_format & RMNET_EGRESS_FORMAT_MAP_CKSUMV4)
		rmnet_map_checksum_uplink_packet(skb, orig_dev);

	map_header = rmnet_map_add_map_header(skb, additional_header_len, 0);
	if (!map_header)
		goto fail;

<<<<<<< HEAD
	if (port->egress_data_format & RMNET_EGRESS_FORMAT_MUXING) {
		if (mux_id == 0xff)
			map_header->mux_id = 0;
		else
			map_header->mux_id = mux_id;
	}

	skb->protocol = htons(ETH_P_MAP);

	return RMNET_MAP_SUCCESS;

fail:
	kfree_skb(skb);
	return RMNET_MAP_CONSUMED;
=======
	map_header->mux_id = mux_id;

	skb->protocol = htons(ETH_P_MAP);

	return 0;

fail:
	kfree_skb(skb);
	return -ENOMEM;
>>>>>>> 661e50bc
}

static void
rmnet_bridge_handler(struct sk_buff *skb, struct net_device *bridge_dev)
{
	if (bridge_dev) {
		skb->dev = bridge_dev;
		dev_queue_xmit(skb);
	}
}

/* Ingress / Egress Entry Points */

/* Processes packet as per ingress data format for receiving device. Logical
 * endpoint is determined from packet inspection. Packet is then sent to the
 * egress device listed in the logical endpoint configuration.
 */
rx_handler_result_t rmnet_rx_handler(struct sk_buff **pskb)
{
	struct sk_buff *skb = *pskb;
	struct rmnet_port *port;
	struct net_device *dev;

	if (!skb)
		goto done;

	dev = skb->dev;
	port = rmnet_get_port(dev);

	switch (port->rmnet_mode) {
	case RMNET_EPMODE_VND:
<<<<<<< HEAD
		if (port->ingress_data_format & RMNET_INGRESS_FORMAT_MAP)
			rmnet_map_ingress_handler(skb, port);
=======
		rmnet_map_ingress_handler(skb, port);
>>>>>>> 661e50bc
		break;
	case RMNET_EPMODE_BRIDGE:
		rmnet_bridge_handler(skb, port->bridge_ep);
		break;
	}

done:
	return RX_HANDLER_CONSUMED;
}

/* Modifies packet as per logical endpoint configuration and egress data format
 * for egress device configured in logical endpoint. Packet is then transmitted
 * on the egress device.
 */
void rmnet_egress_handler(struct sk_buff *skb)
{
	struct net_device *orig_dev;
	struct rmnet_port *port;
	struct rmnet_priv *priv;
	u8 mux_id;
<<<<<<< HEAD
=======

	sk_pacing_shift_update(skb->sk, 8);
>>>>>>> 661e50bc

	orig_dev = skb->dev;
	priv = netdev_priv(orig_dev);
	skb->dev = priv->real_dev;
	mux_id = priv->mux_id;

	port = rmnet_get_port(skb->dev);
	if (!port) {
		kfree_skb(skb);
		return;
	}

<<<<<<< HEAD
	if (port->egress_data_format & RMNET_EGRESS_FORMAT_MAP) {
		switch (rmnet_map_egress_handler(skb, port, mux_id, orig_dev)) {
		case RMNET_MAP_CONSUMED:
			return;

		case RMNET_MAP_SUCCESS:
			break;

		default:
			kfree_skb(skb);
			return;
		}
	}
=======
	if (rmnet_map_egress_handler(skb, port, mux_id, orig_dev))
		return;
>>>>>>> 661e50bc

	rmnet_vnd_tx_fixup(skb, orig_dev);

	dev_queue_xmit(skb);
}<|MERGE_RESOLUTION|>--- conflicted
+++ resolved
@@ -92,8 +92,6 @@
 	/* Subtract MAP header */
 	skb_pull(skb, sizeof(struct rmnet_map_header));
 	rmnet_set_skb_proto(skb);
-<<<<<<< HEAD
-=======
 
 	if (port->data_format & RMNET_INGRESS_FORMAT_MAP_CKSUMV4) {
 		if (!rmnet_map_checksum_downlink_packet(skb, len + pad))
@@ -101,7 +99,6 @@
 	}
 
 	skb_trim(skb, len);
->>>>>>> 661e50bc
 	rmnet_deliver_skb(skb);
 	return;
 
@@ -161,22 +158,6 @@
 	if (!map_header)
 		goto fail;
 
-<<<<<<< HEAD
-	if (port->egress_data_format & RMNET_EGRESS_FORMAT_MUXING) {
-		if (mux_id == 0xff)
-			map_header->mux_id = 0;
-		else
-			map_header->mux_id = mux_id;
-	}
-
-	skb->protocol = htons(ETH_P_MAP);
-
-	return RMNET_MAP_SUCCESS;
-
-fail:
-	kfree_skb(skb);
-	return RMNET_MAP_CONSUMED;
-=======
 	map_header->mux_id = mux_id;
 
 	skb->protocol = htons(ETH_P_MAP);
@@ -186,7 +167,6 @@
 fail:
 	kfree_skb(skb);
 	return -ENOMEM;
->>>>>>> 661e50bc
 }
 
 static void
@@ -218,12 +198,7 @@
 
 	switch (port->rmnet_mode) {
 	case RMNET_EPMODE_VND:
-<<<<<<< HEAD
-		if (port->ingress_data_format & RMNET_INGRESS_FORMAT_MAP)
-			rmnet_map_ingress_handler(skb, port);
-=======
 		rmnet_map_ingress_handler(skb, port);
->>>>>>> 661e50bc
 		break;
 	case RMNET_EPMODE_BRIDGE:
 		rmnet_bridge_handler(skb, port->bridge_ep);
@@ -244,11 +219,8 @@
 	struct rmnet_port *port;
 	struct rmnet_priv *priv;
 	u8 mux_id;
-<<<<<<< HEAD
-=======
 
 	sk_pacing_shift_update(skb->sk, 8);
->>>>>>> 661e50bc
 
 	orig_dev = skb->dev;
 	priv = netdev_priv(orig_dev);
@@ -261,24 +233,8 @@
 		return;
 	}
 
-<<<<<<< HEAD
-	if (port->egress_data_format & RMNET_EGRESS_FORMAT_MAP) {
-		switch (rmnet_map_egress_handler(skb, port, mux_id, orig_dev)) {
-		case RMNET_MAP_CONSUMED:
-			return;
-
-		case RMNET_MAP_SUCCESS:
-			break;
-
-		default:
-			kfree_skb(skb);
-			return;
-		}
-	}
-=======
 	if (rmnet_map_egress_handler(skb, port, mux_id, orig_dev))
 		return;
->>>>>>> 661e50bc
 
 	rmnet_vnd_tx_fixup(skb, orig_dev);
 
